--- conflicted
+++ resolved
@@ -1,7 +1,7 @@
 {
     "_meta": {
         "hash": {
-            "sha256": "c8043f8cccd3f22f49146ae7846e8f8996e8ae099d58e3cd1efee2b1145194ef"
+            "sha256": "3ffaee5f20c85206f4293eba916f70d5c8ecbe43dff0ca341ab3e77ea6483db4"
         },
         "pipfile-spec": 6,
         "requires": {
@@ -25,21 +25,16 @@
         },
         "chardet": {
             "hashes": [
-                "sha256:0d6f53a15db4120f2b08c94f11e7d93d2c911ee118b6b30a04ec3ee8310179fa",
-                "sha256:f864054d66fd9118f2e67044ac8981a54775ec5b67aed0441892edb553d21da5"
-            ],
-            "markers": "python_version >= '2.7' and python_version not in '3.0, 3.1, 3.2, 3.3, 3.4'",
-            "version": "==4.0.0"
+                "sha256:84ab92ed1c4d4f16916e05906b6b75a6c0fb5db821cc65e70cbd64a3e2a5eaae",
+                "sha256:fc323ffcaeaed0e0a02bf4d117757b98aed530d9ed4531e3e15460124c106691"
+            ],
+            "version": "==3.0.4"
         },
         "dateparser": {
             "hashes": [
                 "sha256:159cc4e01a593706a15cd4e269a0b3345edf3aef8bf9278a57dac8adf5bf1e4a",
                 "sha256:17202df32c7a36e773136ff353aa3767e987f8b3e27374c39fd21a30a803d6f8"
             ],
-<<<<<<< HEAD
-            "markers": "python_version >= '3.5'",
-=======
->>>>>>> f84cca51
             "version": "==1.0.0"
         },
         "idna": {
@@ -47,43 +42,15 @@
                 "sha256:b307872f855b18632ce0c21c5e45be78c0ea7ae4c15c828c20788b26921eb3f6",
                 "sha256:b97d804b1e9b523befed77c48dacec60e6dcb0b5391d57af6a65a312a90648c0"
             ],
-            "markers": "python_version >= '2.7' and python_version not in '3.0, 3.1, 3.2, 3.3'",
             "version": "==2.10"
         },
         "imapclient": {
             "hashes": [
-                "sha256:0578056b9fff5316516f460810fc8b485f6fd7e3f4203786c130e222007d63f3",
-                "sha256:f30a4a94746accfdb0d2b0324e312f2c83579ae20351c3c20ea76f17127936ab"
-            ],
-            "index": "pypi",
-            "version": "==2.2.0"
-        },
-        "mypy": {
-            "hashes": [
-                "sha256:0a0d102247c16ce93c97066443d11e2d36e6cc2a32d8ccc1f705268970479324",
-                "sha256:0d34d6b122597d48a36d6c59e35341f410d4abfa771d96d04ae2c468dd201abc",
-                "sha256:2170492030f6faa537647d29945786d297e4862765f0b4ac5930ff62e300d802",
-                "sha256:2842d4fbd1b12ab422346376aad03ff5d0805b706102e475e962370f874a5122",
-                "sha256:2b21ba45ad9ef2e2eb88ce4aeadd0112d0f5026418324176fd494a6824b74975",
-                "sha256:72060bf64f290fb629bd4a67c707a66fd88ca26e413a91384b18db3876e57ed7",
-                "sha256:af4e9ff1834e565f1baa74ccf7ae2564ae38c8df2a85b057af1dbbc958eb6666",
-                "sha256:bd03b3cf666bff8d710d633d1c56ab7facbdc204d567715cb3b9f85c6e94f669",
-                "sha256:c614194e01c85bb2e551c421397e49afb2872c88b5830e3554f0519f9fb1c178",
-                "sha256:cf4e7bf7f1214826cf7333627cb2547c0db7e3078723227820d0a2490f117a01",
-                "sha256:da56dedcd7cd502ccd3c5dddc656cb36113dd793ad466e894574125945653cea",
-                "sha256:e86bdace26c5fe9cf8cb735e7cedfe7850ad92b327ac5d797c656717d2ca66de",
-                "sha256:e97e9c13d67fbe524be17e4d8025d51a7dca38f90de2e462243ab8ed8a9178d1",
-                "sha256:eea260feb1830a627fb526d22fbb426b750d9f5a47b624e8d5e7e004359b219c"
-            ],
-            "index": "pypi",
-            "version": "==0.790"
-        },
-        "mypy-extensions": {
-            "hashes": [
-                "sha256:090fedd75945a69ae91ce1303b5824f428daf5a028d2f6ab8a299250a846f15d",
-                "sha256:2d82818f5bb3e369420cb3c4060a7970edba416647068eb4c5343488a6c604a8"
-            ],
-            "version": "==0.4.3"
+                "sha256:3eeb97b9aa8faab0caa5024d74bfde59408fbd542781246f6960873c7bf0dd01",
+                "sha256:60ba79758cc9f13ec910d7a3df9acaaf2bb6c458720d9a02ec33a41352fd1b99"
+            ],
+            "index": "pypi",
+            "version": "==2.1.0"
         },
         "pavlova": {
             "hashes": [
@@ -93,84 +60,6 @@
             "index": "pypi",
             "version": "==0.1.3"
         },
-        "pymongo": {
-            "hashes": [
-                "sha256:019ddf7ced8e42cc6c8c608927c799be8097237596c94ffe551f6ef70e55237e",
-                "sha256:047c325c4a96e7be7d11acf58639bcf71a81ca212d9c6590e3369bc28678647a",
-                "sha256:047cc2007b280672ddfdf2e7b862aad8d898f481f65bbc9067bfa4e420a019a9",
-                "sha256:061d59f525831c4051af0b6dbafa62b0b8b168d4ef5b6e3c46d0811b8499d100",
-                "sha256:082832a59da18efab4d9148cca396451bac99da9757f31767f706e828b5b8500",
-                "sha256:0a53a751d977ad02f1bd22ddb6288bb4816c4758f44a50225462aeeae9cbf6a0",
-                "sha256:1222025db539641071a1b67f6950f65a6342a39db5b454bf306abd6954f1ad8a",
-                "sha256:1580fad512c678b720784e5c9018621b1b3bd37fb5b1633e874738862d6435c7",
-                "sha256:202ea1d4edc8a5439fc179802d807b49e7e563207fea5610779e56674ac770c6",
-                "sha256:21d7b48567a1c80f9266e0ab61c1218a31279d911da345679188733e354f81cc",
-                "sha256:264843ce2af0640994a4331148ef5312989bc004678c457460758766c9b4decc",
-                "sha256:270a1f6a331eac3a393090af06df68297cb31a8b2df0bdcbd97dc613c5758e78",
-                "sha256:29a6840c2ac778010547cad5870f3db2e080ad7fad01197b07fff993c08692c8",
-                "sha256:3646c2286d889618d43e01d9810ac1fc17709d2b4dec61366df5edc8ba228b3e",
-                "sha256:36b9b98a39565a8f33803c81569442b35e749a72fb1aa7d0bcdb1a33052f8bcc",
-                "sha256:3ec8f8e106a1476659d8c020228b45614daabdbdb6c6454a843a1d4f77d13339",
-                "sha256:422069f2cebf58c9dd9e8040b4768f7be4f228c95bc4505e8fa8e7b4f7191ad8",
-                "sha256:44376a657717de8847d5d71a9305f3595c7e78c91ac77edbb87058d12ede87a6",
-                "sha256:45728e6aae3023afb5b2829586d1d2bfd9f0d71cfd7d3c924b71a5e9aef617a8",
-                "sha256:46792b71ab802d9caf1fc9d52e83399ef8e1a36e91eef4d827c06e36b8df2230",
-                "sha256:4942a5659ae927bb764a123a6409870ca5dd572d83b3bfb71412c9a191bbf792",
-                "sha256:4be4fe9d18523da98deeb0b554ac76e1dc1562ee879d62572b34dda8593efcc1",
-                "sha256:523804bd8fcb5255508052b50073a27c701b90a73ea46e29be46dad5fe01bde6",
-                "sha256:540dafd6f4a0590fc966465c726b80fa7c0804490c39786ef29236fe68c94401",
-                "sha256:5980509801cbd2942df31714d055d89863684b4de26829c349362e610a48694e",
-                "sha256:5ad7b96c27acd7e256b33f47cf3d23bd7dd902f9c033ae43f32ffcbc37bebafd",
-                "sha256:6122470dfa61d4909b75c98012c1577404ba4ab860d0095e0c6980560cb3711f",
-                "sha256:6175fd105da74a09adb38f93be96e1f64873294c906e5e722cbbc5bd10c44e3b",
-                "sha256:646d4d30c5aa7c0ddbfe9b990f0f77a88621024a21ad0b792bd9d58caa9611f0",
-                "sha256:6700e251c6396cc05d7460dc05ef8e19e60a7b53b62c007725b48e123aaa2b1c",
-                "sha256:6aac7e0e8de92f11a410eb68c24a2decbac6f094e82fd95d22546d0168e7a18b",
-                "sha256:6e7a6057481a644970e43475292e1c0af095ca39a20fe83781196bd6e6690a38",
-                "sha256:76579fcf77052b39796fe4a11818d1289dd48cffe15951b3403288fa163c29f6",
-                "sha256:7e69fa025a1db189443428f345fea5555d16413df6addc056e17bb8c9794b006",
-                "sha256:7f0c507e1f108790840d6c4b594019ebf595025c324c9f7e9c9b2b15b41f884e",
-                "sha256:813db97e9955b6b1b50b5cebd18cb148580603bb9b067ea4c5cc656b333bc906",
-                "sha256:82d5ded5834b6c92380847860eb28dcaf20b847a27cee5811c4aaceef87fd280",
-                "sha256:82f6e42ba40440a7e0a20bfe12465a3b62d65966a4c7ad1a21b36ffff88de6fe",
-                "sha256:8d669c720891781e7c82d412cad39f9730ef277e3957b48a3344dae47d3caa03",
-                "sha256:944ed467feb949e103555863fa934fb84216a096b0004ca364d3ddf9d18e2b9e",
-                "sha256:96c6aef7ffb0d37206c0342abb82d874fa8cdc344267277ec63f562b94335c22",
-                "sha256:9be785bd4e1ba0148fb00ca84e4dbfbd1c74df3af3a648559adc60b0782f34de",
-                "sha256:9d19843568df9d263dc92ae4cc2279879add8a26996473f9155590cac635b321",
-                "sha256:a118a1df7280ffab7fe0f3eab325868339ff1c4d5b8e0750db0f0a796da8f849",
-                "sha256:b4294ddf76452459433ecfa6a93258608b5e462c76ef15e4695ed5e2762f009f",
-                "sha256:b50af6701b4a5288b77fb4db44a363aa9485caf2c3e7a40c0373fd45e34440af",
-                "sha256:b875bb4b438931dce550e170bfb558597189b8d0160f4ac60f14a21955161699",
-                "sha256:b95d2c2829b5956bf54d9a22ffec911dea75abf0f0f7e0a8a57423434bfbde91",
-                "sha256:c046e09e886f4539f8626afba17fa8f2e6552731f9384e2827154e3e3b7fda4e",
-                "sha256:c1d1992bbdf363b22b5a9543ab7d7c6f27a1498826d50d91319b803ddcf1142e",
-                "sha256:c2b67881392a9e85aa108e75f62cdbe372d5a3f17ea5f8d3436dcf4662052f14",
-                "sha256:c6cf288c9e03195d8e12b72a6388b32f18a5e9c2545622417a963e428e1fe496",
-                "sha256:c812b6e53344e92f10f12235219fb769c491a4a87a02c9c3f93fe632e493bda8",
-                "sha256:cc421babc687dc52ce0fc19787b2404518ca749d9db59576100946ff886f38ed",
-                "sha256:ce53c00be204ec4428d3c1f3c478ae89d388efec575544c27f57b61e9fa4a7f2",
-                "sha256:ce9964c117cbe5cf6269f30a2b334d28675956e988b7dbd0b4f7370924afda2e",
-                "sha256:d6f82e86896a8db70e8ae8fa4b7556a0f188f1d8a6c53b2ba229889d55a59308",
-                "sha256:d9d3ae537f61011191b2fd6f8527b9f9f8a848b37d4c85a0f7bb28004c42b546",
-                "sha256:e565d1e4388765c135052717f15f9e0314f9d172062444c6b3fc0002e93ed04b",
-                "sha256:ed98683d8f01f1c46ef2d02469e04e9a8fe9a73a9741a4e6e66677a73b59bec8",
-                "sha256:ef18aa15b1aa18c42933deed5233b3284186e9ed85c25d2704ceff5099a3964c",
-                "sha256:fa741e9c805567239f845c7e9a016aff797f9bb02ff9bc8ccd2fbd9eafefedd4",
-                "sha256:fc4946acb6cdada08f60aca103b61334995523da65be5fe816ea8571c9967d46",
-                "sha256:fcc66d17a3363b7bd6d2655de8706e25a3cd1be2bd1b8e8d8a5c504a6ef893ae"
-            ],
-            "index": "pypi",
-            "version": "==3.11.2"
-        },
-        "pymongo-stubs": {
-            "hashes": [
-                "sha256:51cffdc738683e2afd1fcd3e83845acaee9a445b8e15dc69b7ce0ace7e00f9f7",
-                "sha256:b7ca9b28f56e3a78f6a9090a993b81caa508d099ca3e866cc794e9b05a0df454"
-            ],
-            "index": "pypi",
-            "version": "==0.1.0"
-        },
         "python-dateutil": {
             "hashes": [
                 "sha256:73ebfe9dbf22e832286dafa60473e4cd239f8592f699aa5adaf10050e6e1823c",
@@ -181,25 +70,10 @@
         },
         "pytz": {
             "hashes": [
-<<<<<<< HEAD
-                "sha256:16962c5fb8db4a8f63a26646d8886e9d769b6c511543557bc84e9569fb9a9cb4",
-                "sha256:180befebb1927b16f6b57101720075a984c019ac16b1b7575673bea42c6c3da5"
-            ],
-            "version": "==2020.5"
-        },
-        "redis": {
-            "hashes": [
-                "sha256:0e7e0cfca8660dea8b7d5cd8c4f6c5e29e11f31158c0b0ae91a397f00e5a05a2",
-                "sha256:432b788c4530cfe16d8d943a09d40ca6c16149727e4afe8c2c9d5580c59d9f24"
-            ],
-            "index": "pypi",
-            "version": "==3.5.3"
-=======
                 "sha256:83a4a90894bf38e243cf052c8b58f381bfe9a7a483f6a9cab140bc7f702ac4da",
                 "sha256:eb10ce3e7736052ed3623d49975ce333bcd712c7bb19a58b9e2089d4057d0798"
             ],
             "version": "==2021.1"
->>>>>>> f84cca51
         },
         "regex": {
             "hashes": [
@@ -249,62 +123,18 @@
         },
         "requests": {
             "hashes": [
-                "sha256:27973dd4a904a4f13b263a19c866c13b92a39ed1c964655f025f3f8d3d75b804",
-                "sha256:c210084e36a42ae6b9219e00e48287def368a26d03a048ddad7bfee44f75871e"
-            ],
-            "index": "pypi",
-            "version": "==2.25.1"
+                "sha256:b3559a131db72c33ee969480840fff4bb6dd111de7dd27c8ee1f820f4f00231b",
+                "sha256:fe75cc94a9443b9246fc7049224f75604b113c36acb93f87b80ed42c44cbb898"
+            ],
+            "index": "pypi",
+            "version": "==2.24.0"
         },
         "six": {
             "hashes": [
                 "sha256:30639c035cdb23534cd4aa2dd52c3bf48f06e5f4a941509c8bafd8ce11080259",
                 "sha256:8b74bedcbbbaca38ff6d7491d76f2b06b3592611af620f8426e82dddb04a5ced"
             ],
-            "markers": "python_version >= '2.7' and python_version not in '3.0, 3.1, 3.2, 3.3'",
             "version": "==1.15.0"
-        },
-        "typed-ast": {
-            "hashes": [
-                "sha256:07d49388d5bf7e863f7fa2f124b1b1d89d8aa0e2f7812faff0a5658c01c59aa1",
-                "sha256:14bf1522cdee369e8f5581238edac09150c765ec1cb33615855889cf33dcb92d",
-                "sha256:240296b27397e4e37874abb1df2a608a92df85cf3e2a04d0d4d61055c8305ba6",
-                "sha256:36d829b31ab67d6fcb30e185ec996e1f72b892255a745d3a82138c97d21ed1cd",
-                "sha256:37f48d46d733d57cc70fd5f30572d11ab8ed92da6e6b28e024e4a3edfb456e37",
-                "sha256:4c790331247081ea7c632a76d5b2a265e6d325ecd3179d06e9cf8d46d90dd151",
-                "sha256:5dcfc2e264bd8a1db8b11a892bd1647154ce03eeba94b461effe68790d8b8e07",
-                "sha256:7147e2a76c75f0f64c4319886e7639e490fee87c9d25cb1d4faef1d8cf83a440",
-                "sha256:7703620125e4fb79b64aa52427ec192822e9f45d37d4b6625ab37ef403e1df70",
-                "sha256:8368f83e93c7156ccd40e49a783a6a6850ca25b556c0fa0240ed0f659d2fe496",
-                "sha256:84aa6223d71012c68d577c83f4e7db50d11d6b1399a9c779046d75e24bed74ea",
-                "sha256:85f95aa97a35bdb2f2f7d10ec5bbdac0aeb9dafdaf88e17492da0504de2e6400",
-                "sha256:8db0e856712f79c45956da0c9a40ca4246abc3485ae0d7ecc86a20f5e4c09abc",
-                "sha256:9044ef2df88d7f33692ae3f18d3be63dec69c4fb1b5a4a9ac950f9b4ba571606",
-                "sha256:963c80b583b0661918718b095e02303d8078950b26cc00b5e5ea9ababe0de1fc",
-                "sha256:987f15737aba2ab5f3928c617ccf1ce412e2e321c77ab16ca5a293e7bbffd581",
-                "sha256:9ec45db0c766f196ae629e509f059ff05fc3148f9ffd28f3cfe75d4afb485412",
-                "sha256:9fc0b3cb5d1720e7141d103cf4819aea239f7d136acf9ee4a69b047b7986175a",
-                "sha256:a2c927c49f2029291fbabd673d51a2180038f8cd5a5b2f290f78c4516be48be2",
-                "sha256:a38878a223bdd37c9709d07cd357bb79f4c760b29210e14ad0fb395294583787",
-                "sha256:b4fcdcfa302538f70929eb7b392f536a237cbe2ed9cba88e3bf5027b39f5f77f",
-                "sha256:c0c74e5579af4b977c8b932f40a5464764b2f86681327410aa028a22d2f54937",
-                "sha256:c1c876fd795b36126f773db9cbb393f19808edd2637e00fd6caba0e25f2c7b64",
-                "sha256:c9aadc4924d4b5799112837b226160428524a9a45f830e0d0f184b19e4090487",
-                "sha256:cc7b98bf58167b7f2db91a4327da24fb93368838eb84a44c472283778fc2446b",
-                "sha256:cf54cfa843f297991b7388c281cb3855d911137223c6b6d2dd82a47ae5125a41",
-                "sha256:d003156bb6a59cda9050e983441b7fa2487f7800d76bdc065566b7d728b4581a",
-                "sha256:d175297e9533d8d37437abc14e8a83cbc68af93cc9c1c59c2c292ec59a0697a3",
-                "sha256:d746a437cdbca200622385305aedd9aef68e8a645e385cc483bdc5e488f07166",
-                "sha256:e683e409e5c45d5c9082dc1daf13f6374300806240719f95dc783d1fc942af10"
-            ],
-            "version": "==1.4.2"
-        },
-        "typing-extensions": {
-            "hashes": [
-                "sha256:7cb407020f00f7bfc3cb3e7881628838e69d8f3fcab2f64742a5e76b2f841918",
-                "sha256:99d4073b617d30288f569d3f13d2bd7548c3a7e4c8de87db09a9d29bb3a4a60c",
-                "sha256:dafc7639cde7f1b6e1acc0f457842a83e722ccca8eef5270af2d74792619a89f"
-            ],
-            "version": "==3.7.4.3"
         },
         "tzlocal": {
             "hashes": [
@@ -315,35 +145,19 @@
         },
         "urllib3": {
             "hashes": [
-<<<<<<< HEAD
-                "sha256:19188f96923873c92ccb987120ec4acaa12f0461fa9ce5d3d0772bc965a39e08",
-                "sha256:d8ff90d979214d7b4f8ce956e80f4028fc6860e4431f731ea4a8c08f23f99473"
-            ],
-            "markers": "python_version >= '2.7' and python_version not in '3.0, 3.1, 3.2, 3.3, 3.4' and python_version < '4'",
-            "version": "==1.26.2"
-=======
                 "sha256:8d7eaa5a82a1cac232164990f04874c594c9453ec55eef02eab885aa02fc17a2",
                 "sha256:f5321fbe4bf3fefa0efd0bfe7fb14e90909eb62a48ccda331726b4319897dd5e"
             ],
             "version": "==1.25.11"
->>>>>>> f84cca51
         }
     },
     "develop": {
         "bleach": {
             "hashes": [
-<<<<<<< HEAD
-                "sha256:52b5919b81842b1854196eaae5ca29679a2f2e378905c346d3ca8227c2c66080",
-                "sha256:9f8ccbeb6183c6e6cddea37592dfb0167485c1e3b13b3363bc325aa8bda3adbd"
-            ],
-            "markers": "python_version >= '2.7' and python_version not in '3.0, 3.1, 3.2, 3.3, 3.4'",
-            "version": "==3.2.1"
-=======
                 "sha256:6123ddc1052673e52bab52cdc955bcb57a015264a1c57d37bea2f6b817af0125",
                 "sha256:98b3170739e5e83dd9dc19633f074727ad848cbedb6026708c8ac2d3b697a433"
             ],
             "version": "==3.3.0"
->>>>>>> f84cca51
         },
         "certifi": {
             "hashes": [
@@ -351,8 +165,6 @@
                 "sha256:719a74fb9e33b9bd44cc7f3a8d94bc35e4049deebe19ba7d8e108280cfd59830"
             ],
             "version": "==2020.12.5"
-<<<<<<< HEAD
-=======
         },
         "cffi": {
             "hashes": [
@@ -395,81 +207,60 @@
                 "sha256:f803eaa94c2fcda012c047e62bc7a51b0bdabda1cad7a92a522694ea2d76e49f"
             ],
             "version": "==1.14.4"
->>>>>>> f84cca51
         },
         "chardet": {
             "hashes": [
-                "sha256:0d6f53a15db4120f2b08c94f11e7d93d2c911ee118b6b30a04ec3ee8310179fa",
-                "sha256:f864054d66fd9118f2e67044ac8981a54775ec5b67aed0441892edb553d21da5"
-            ],
-            "markers": "python_version >= '2.7' and python_version not in '3.0, 3.1, 3.2, 3.3, 3.4'",
-            "version": "==4.0.0"
+                "sha256:84ab92ed1c4d4f16916e05906b6b75a6c0fb5db821cc65e70cbd64a3e2a5eaae",
+                "sha256:fc323ffcaeaed0e0a02bf4d117757b98aed530d9ed4531e3e15460124c106691"
+            ],
+            "version": "==3.0.4"
         },
         "colorama": {
             "hashes": [
                 "sha256:5941b2b48a20143d2267e95b1c2a7603ce057ee39fd88e7329b0c292aa16869b",
                 "sha256:9f47eda37229f68eee03b24b9748937c7dc3868f906e8ba69fbcbdd3bc5dc3e2"
             ],
-<<<<<<< HEAD
-            "markers": "python_version >= '2.7' and python_version not in '3.0, 3.1, 3.2, 3.3, 3.4'",
-=======
->>>>>>> f84cca51
             "version": "==0.4.4"
         },
         "coverage": {
             "hashes": [
-                "sha256:08b3ba72bd981531fd557f67beee376d6700fba183b167857038997ba30dd297",
-                "sha256:2757fa64e11ec12220968f65d086b7a29b6583d16e9a544c889b22ba98555ef1",
-                "sha256:3102bb2c206700a7d28181dbe04d66b30780cde1d1c02c5f3c165cf3d2489497",
-                "sha256:3498b27d8236057def41de3585f317abae235dd3a11d33e01736ffedb2ef8606",
-                "sha256:378ac77af41350a8c6b8801a66021b52da8a05fd77e578b7380e876c0ce4f528",
-                "sha256:38f16b1317b8dd82df67ed5daa5f5e7c959e46579840d77a67a4ceb9cef0a50b",
-                "sha256:3911c2ef96e5ddc748a3c8b4702c61986628bb719b8378bf1e4a6184bbd48fe4",
-                "sha256:3a3c3f8863255f3c31db3889f8055989527173ef6192a283eb6f4db3c579d830",
-                "sha256:3b14b1da110ea50c8bcbadc3b82c3933974dbeea1832e814aab93ca1163cd4c1",
-                "sha256:535dc1e6e68fad5355f9984d5637c33badbdc987b0c0d303ee95a6c979c9516f",
-                "sha256:6f61319e33222591f885c598e3e24f6a4be3533c1d70c19e0dc59e83a71ce27d",
-                "sha256:723d22d324e7997a651478e9c5a3120a0ecbc9a7e94071f7e1954562a8806cf3",
-                "sha256:76b2775dda7e78680d688daabcb485dc87cf5e3184a0b3e012e1d40e38527cc8",
-                "sha256:782a5c7df9f91979a7a21792e09b34a658058896628217ae6362088b123c8500",
-                "sha256:7e4d159021c2029b958b2363abec4a11db0ce8cd43abb0d9ce44284cb97217e7",
-                "sha256:8dacc4073c359f40fcf73aede8428c35f84639baad7e1b46fce5ab7a8a7be4bb",
-                "sha256:8f33d1156241c43755137288dea619105477961cfa7e47f48dbf96bc2c30720b",
-                "sha256:8ffd4b204d7de77b5dd558cdff986a8274796a1e57813ed005b33fd97e29f059",
-                "sha256:93a280c9eb736a0dcca19296f3c30c720cb41a71b1f9e617f341f0a8e791a69b",
-                "sha256:9a4f66259bdd6964d8cf26142733c81fb562252db74ea367d9beb4f815478e72",
-                "sha256:9a9d4ff06804920388aab69c5ea8a77525cf165356db70131616acd269e19b36",
-                "sha256:a2070c5affdb3a5e751f24208c5c4f3d5f008fa04d28731416e023c93b275277",
-                "sha256:a4857f7e2bc6921dbd487c5c88b84f5633de3e7d416c4dc0bb70256775551a6c",
-                "sha256:a607ae05b6c96057ba86c811d9c43423f35e03874ffb03fbdcd45e0637e8b631",
-                "sha256:a66ca3bdf21c653e47f726ca57f46ba7fc1f260ad99ba783acc3e58e3ebdb9ff",
-                "sha256:ab110c48bc3d97b4d19af41865e14531f300b482da21783fdaacd159251890e8",
-                "sha256:b239711e774c8eb910e9b1ac719f02f5ae4bf35fa0420f438cdc3a7e4e7dd6ec",
-                "sha256:be0416074d7f253865bb67630cf7210cbc14eb05f4099cc0f82430135aaa7a3b",
-                "sha256:c46643970dff9f5c976c6512fd35768c4a3819f01f61169d8cdac3f9290903b7",
-                "sha256:c5ec71fd4a43b6d84ddb88c1df94572479d9a26ef3f150cef3dacefecf888105",
-                "sha256:c6e5174f8ca585755988bc278c8bb5d02d9dc2e971591ef4a1baabdf2d99589b",
-                "sha256:c89b558f8a9a5a6f2cfc923c304d49f0ce629c3bd85cb442ca258ec20366394c",
-                "sha256:cc44e3545d908ecf3e5773266c487ad1877be718d9dc65fc7eb6e7d14960985b",
-                "sha256:cc6f8246e74dd210d7e2b56c76ceaba1cc52b025cd75dbe96eb48791e0250e98",
-                "sha256:cd556c79ad665faeae28020a0ab3bda6cd47d94bec48e36970719b0b86e4dcf4",
-                "sha256:ce6f3a147b4b1a8b09aae48517ae91139b1b010c5f36423fa2b866a8b23df879",
-                "sha256:ceb499d2b3d1d7b7ba23abe8bf26df5f06ba8c71127f188333dddcf356b4b63f",
-                "sha256:cef06fb382557f66d81d804230c11ab292d94b840b3cb7bf4450778377b592f4",
-                "sha256:e448f56cfeae7b1b3b5bcd99bb377cde7c4eb1970a525c770720a352bc4c8044",
-                "sha256:e52d3d95df81c8f6b2a1685aabffadf2d2d9ad97203a40f8d61e51b70f191e4e",
-                "sha256:ee2f1d1c223c3d2c24e3afbb2dd38be3f03b1a8d6a83ee3d9eb8c36a52bee899",
-                "sha256:f2c6888eada180814b8583c3e793f3f343a692fc802546eed45f40a001b1169f",
-                "sha256:f51dbba78d68a44e99d484ca8c8f604f17e957c1ca09c3ebc2c7e3bbd9ba0448",
-                "sha256:f54de00baf200b4539a5a092a759f000b5f45fd226d6d25a76b0dff71177a714",
-                "sha256:fa10fee7e32213f5c7b0d6428ea92e3a3fdd6d725590238a3f92c0de1c78b9d2",
-                "sha256:fabeeb121735d47d8eab8671b6b031ce08514c86b7ad8f7d5490a7b6dcd6267d",
-                "sha256:fac3c432851038b3e6afe086f777732bcf7f6ebbfd90951fa04ee53db6d0bcdd",
-                "sha256:fda29412a66099af6d6de0baa6bd7c52674de177ec2ad2630ca264142d69c6c7",
-                "sha256:ff1330e8bc996570221b450e2d539134baa9465f5cb98aff0e0f73f34172e0ae"
-            ],
-            "index": "pypi",
-            "version": "==5.3.1"
+                "sha256:098a703d913be6fbd146a8c50cc76513d726b022d170e5e98dc56d958fd592fb",
+                "sha256:16042dc7f8e632e0dcd5206a5095ebd18cb1d005f4c89694f7f8aafd96dd43a3",
+                "sha256:1adb6be0dcef0cf9434619d3b892772fdb48e793300f9d762e480e043bd8e716",
+                "sha256:27ca5a2bc04d68f0776f2cdcb8bbd508bbe430a7bf9c02315cd05fb1d86d0034",
+                "sha256:28f42dc5172ebdc32622a2c3f7ead1b836cdbf253569ae5673f499e35db0bac3",
+                "sha256:2fcc8b58953d74d199a1a4d633df8146f0ac36c4e720b4a1997e9b6327af43a8",
+                "sha256:304fbe451698373dc6653772c72c5d5e883a4aadaf20343592a7abb2e643dae0",
+                "sha256:30bc103587e0d3df9e52cd9da1dd915265a22fad0b72afe54daf840c984b564f",
+                "sha256:40f70f81be4d34f8d491e55936904db5c527b0711b2a46513641a5729783c2e4",
+                "sha256:4186fc95c9febeab5681bc3248553d5ec8c2999b8424d4fc3a39c9cba5796962",
+                "sha256:46794c815e56f1431c66d81943fa90721bb858375fb36e5903697d5eef88627d",
+                "sha256:4869ab1c1ed33953bb2433ce7b894a28d724b7aa76c19b11e2878034a4e4680b",
+                "sha256:4f6428b55d2916a69f8d6453e48a505c07b2245653b0aa9f0dee38785939f5e4",
+                "sha256:52f185ffd3291196dc1aae506b42e178a592b0b60a8610b108e6ad892cfc1bb3",
+                "sha256:538f2fd5eb64366f37c97fdb3077d665fa946d2b6d95447622292f38407f9258",
+                "sha256:64c4f340338c68c463f1b56e3f2f0423f7b17ba6c3febae80b81f0e093077f59",
+                "sha256:675192fca634f0df69af3493a48224f211f8db4e84452b08d5fcebb9167adb01",
+                "sha256:700997b77cfab016533b3e7dbc03b71d33ee4df1d79f2463a318ca0263fc29dd",
+                "sha256:8505e614c983834239f865da2dd336dcf9d72776b951d5dfa5ac36b987726e1b",
+                "sha256:962c44070c281d86398aeb8f64e1bf37816a4dfc6f4c0f114756b14fc575621d",
+                "sha256:9e536783a5acee79a9b308be97d3952b662748c4037b6a24cbb339dc7ed8eb89",
+                "sha256:9ea749fd447ce7fb1ac71f7616371f04054d969d412d37611716721931e36efd",
+                "sha256:a34cb28e0747ea15e82d13e14de606747e9e484fb28d63c999483f5d5188e89b",
+                "sha256:a3ee9c793ffefe2944d3a2bd928a0e436cd0ac2d9e3723152d6fd5398838ce7d",
+                "sha256:aab75d99f3f2874733946a7648ce87a50019eb90baef931698f96b76b6769a46",
+                "sha256:b1ed2bdb27b4c9fc87058a1cb751c4df8752002143ed393899edb82b131e0546",
+                "sha256:b360d8fd88d2bad01cb953d81fd2edd4be539df7bfec41e8753fe9f4456a5082",
+                "sha256:b8f58c7db64d8f27078cbf2a4391af6aa4e4767cc08b37555c4ae064b8558d9b",
+                "sha256:c1bbb628ed5192124889b51204de27c575b3ffc05a5a91307e7640eff1d48da4",
+                "sha256:c2ff24df02a125b7b346c4c9078c8936da06964cc2d276292c357d64378158f8",
+                "sha256:c890728a93fffd0407d7d37c1e6083ff3f9f211c83b4316fae3778417eab9811",
+                "sha256:c96472b8ca5dc135fb0aa62f79b033f02aa434fb03a8b190600a5ae4102df1fd",
+                "sha256:ce7866f29d3025b5b34c2e944e66ebef0d92e4a4f2463f7266daa03a1332a651",
+                "sha256:e26c993bd4b220429d4ec8c1468eca445a4064a61c74ca08da7429af9bc53bb0"
+            ],
+            "index": "pypi",
+            "version": "==5.2.1"
         },
         "cryptography": {
             "hashes": [
@@ -496,7 +287,6 @@
                 "sha256:0c5b78adfbf7762415433f5515cd5c9e762339e23369dbe8000d84a4bf4ab3af",
                 "sha256:c2de3a60e9e7d07be26b7f2b00ca0309c207e06c100f9cc2a94931fc75a478fc"
             ],
-            "markers": "python_version >= '2.7' and python_version not in '3.0, 3.1, 3.2, 3.3, 3.4'",
             "version": "==0.16"
         },
         "idna": {
@@ -504,11 +294,8 @@
                 "sha256:b307872f855b18632ce0c21c5e45be78c0ea7ae4c15c828c20788b26921eb3f6",
                 "sha256:b97d804b1e9b523befed77c48dacec60e6dcb0b5391d57af6a65a312a90648c0"
             ],
-            "markers": "python_version >= '2.7' and python_version not in '3.0, 3.1, 3.2, 3.3'",
             "version": "==2.10"
         },
-<<<<<<< HEAD
-=======
         "importlib-metadata": {
             "hashes": [
                 "sha256:ace61d5fc652dc280e7b6b4ff732a9c2d40db2c0f92bc6cb74e07b73d53a1771",
@@ -525,34 +312,33 @@
             "markers": "sys_platform == 'linux'",
             "version": "==0.6.0"
         },
->>>>>>> f84cca51
         "keyring": {
             "hashes": [
-                "sha256:1746d3ac913d449a090caf11e9e4af00e26c3f7f7e81027872192b2398b98675",
-                "sha256:4be9cbaaaf83e61d6399f733d113ede7d1c73bc75cb6aeb64eee0f6ac39b30ea"
-            ],
-            "index": "pypi",
-            "version": "==21.8.0"
+                "sha256:182f94fc0381546489e3e4d90384a8c1d43cc09ffe2eb4a826e7312df6e1be7c",
+                "sha256:cd4d486803d55bdb13e2d453eb61dbbc984773e4f2b98a455aa85b1f4bc421e4"
+            ],
+            "index": "pypi",
+            "version": "==21.3.1"
         },
         "mypy": {
             "hashes": [
-                "sha256:0a0d102247c16ce93c97066443d11e2d36e6cc2a32d8ccc1f705268970479324",
-                "sha256:0d34d6b122597d48a36d6c59e35341f410d4abfa771d96d04ae2c468dd201abc",
-                "sha256:2170492030f6faa537647d29945786d297e4862765f0b4ac5930ff62e300d802",
-                "sha256:2842d4fbd1b12ab422346376aad03ff5d0805b706102e475e962370f874a5122",
-                "sha256:2b21ba45ad9ef2e2eb88ce4aeadd0112d0f5026418324176fd494a6824b74975",
-                "sha256:72060bf64f290fb629bd4a67c707a66fd88ca26e413a91384b18db3876e57ed7",
-                "sha256:af4e9ff1834e565f1baa74ccf7ae2564ae38c8df2a85b057af1dbbc958eb6666",
-                "sha256:bd03b3cf666bff8d710d633d1c56ab7facbdc204d567715cb3b9f85c6e94f669",
-                "sha256:c614194e01c85bb2e551c421397e49afb2872c88b5830e3554f0519f9fb1c178",
-                "sha256:cf4e7bf7f1214826cf7333627cb2547c0db7e3078723227820d0a2490f117a01",
-                "sha256:da56dedcd7cd502ccd3c5dddc656cb36113dd793ad466e894574125945653cea",
-                "sha256:e86bdace26c5fe9cf8cb735e7cedfe7850ad92b327ac5d797c656717d2ca66de",
-                "sha256:e97e9c13d67fbe524be17e4d8025d51a7dca38f90de2e462243ab8ed8a9178d1",
-                "sha256:eea260feb1830a627fb526d22fbb426b750d9f5a47b624e8d5e7e004359b219c"
-            ],
-            "index": "pypi",
-            "version": "==0.790"
+                "sha256:2c6cde8aa3426c1682d35190b59b71f661237d74b053822ea3d748e2c9578a7c",
+                "sha256:3fdda71c067d3ddfb21da4b80e2686b71e9e5c72cca65fa216d207a358827f86",
+                "sha256:5dd13ff1f2a97f94540fd37a49e5d255950ebcdf446fb597463a40d0df3fac8b",
+                "sha256:6731603dfe0ce4352c555c6284c6db0dc935b685e9ce2e4cf220abe1e14386fd",
+                "sha256:6bb93479caa6619d21d6e7160c552c1193f6952f0668cdda2f851156e85186fc",
+                "sha256:81c7908b94239c4010e16642c9102bfc958ab14e36048fa77d0be3289dda76ea",
+                "sha256:9c7a9a7ceb2871ba4bac1cf7217a7dd9ccd44c27c2950edbc6dc08530f32ad4e",
+                "sha256:a4a2cbcfc4cbf45cd126f531dedda8485671545b43107ded25ce952aac6fb308",
+                "sha256:b7fbfabdbcc78c4f6fc4712544b9b0d6bf171069c6e0e3cb82440dd10ced3406",
+                "sha256:c05b9e4fb1d8a41d41dec8786c94f3b95d3c5f528298d769eb8e73d293abc48d",
+                "sha256:d7df6eddb6054d21ca4d3c6249cae5578cb4602951fd2b6ee2f5510ffb098707",
+                "sha256:e0b61738ab504e656d1fe4ff0c0601387a5489ca122d55390ade31f9ca0e252d",
+                "sha256:eff7d4a85e9eea55afa34888dfeaccde99e7520b51f867ac28a48492c0b1130c",
+                "sha256:f05644db6779387ccdb468cc47a44b4356fc2ffa9287135d05b70a98dc83b89a"
+            ],
+            "index": "pypi",
+            "version": "==0.782"
         },
         "mypy-extensions": {
             "hashes": [
@@ -563,18 +349,10 @@
         },
         "packaging": {
             "hashes": [
-<<<<<<< HEAD
-                "sha256:24e0da08660a87484d1602c30bb4902d74816b6985b93de36926f5bc95741858",
-                "sha256:78598185a7008a470d64526a8059de9aaa449238f280fc9eb6b13ba6c4109093"
-            ],
-            "markers": "python_version >= '2.7' and python_version not in '3.0, 3.1, 3.2, 3.3'",
-            "version": "==20.8"
-=======
                 "sha256:5b327ac1320dc863dca72f4514ecc086f31186744b84a230374cc1fd776feae5",
                 "sha256:67714da7f7bc052e064859c05c595155bd1ee9f69f76557e21f051443c20947a"
             ],
             "version": "==20.9"
->>>>>>> f84cca51
         },
         "pkginfo": {
             "hashes": [
@@ -582,8 +360,6 @@
                 "sha256:9fdbea6495622e022cc72c2e5e1b735218e4ffb2a2a69cde2694a6c1f16afb75"
             ],
             "version": "==1.7.0"
-<<<<<<< HEAD
-=======
         },
         "pycparser": {
             "hashes": [
@@ -591,17 +367,12 @@
                 "sha256:7582ad22678f0fcd81102833f60ef8d0e57288b6b5fb00323d101be910e35705"
             ],
             "version": "==2.20"
->>>>>>> f84cca51
         },
         "pygments": {
             "hashes": [
                 "sha256:bc9591213a8f0e0ca1a5e68a479b4887fdc3e75d0774e5c71c31920c427de435",
                 "sha256:df49d09b498e83c1a73128295860250b0b7edd4c723a32e9bc0d295c7c2ec337"
             ],
-<<<<<<< HEAD
-            "markers": "python_version >= '3.5'",
-=======
->>>>>>> f84cca51
             "version": "==2.7.4"
         },
         "pyparsing": {
@@ -609,7 +380,6 @@
                 "sha256:c203ec8783bf771a155b207279b9bccb8dea02d8f0c9e5f8ead507bc3246ecc1",
                 "sha256:ef9d7589ef3c200abe66653d3f1ab1033c3c419ae9b9bdb1240a85b024efc88b"
             ],
-            "markers": "python_version >= '2.6' and python_version not in '3.0, 3.1, 3.2, 3.3'",
             "version": "==2.4.7"
         },
         "readme-renderer": {
@@ -621,11 +391,11 @@
         },
         "requests": {
             "hashes": [
-                "sha256:27973dd4a904a4f13b263a19c866c13b92a39ed1c964655f025f3f8d3d75b804",
-                "sha256:c210084e36a42ae6b9219e00e48287def368a26d03a048ddad7bfee44f75871e"
-            ],
-            "index": "pypi",
-            "version": "==2.25.1"
+                "sha256:b3559a131db72c33ee969480840fff4bb6dd111de7dd27c8ee1f820f4f00231b",
+                "sha256:fe75cc94a9443b9246fc7049224f75604b113c36acb93f87b80ed42c44cbb898"
+            ],
+            "index": "pypi",
+            "version": "==2.24.0"
         },
         "requests-toolbelt": {
             "hashes": [
@@ -654,31 +424,22 @@
                 "sha256:30639c035cdb23534cd4aa2dd52c3bf48f06e5f4a941509c8bafd8ce11080259",
                 "sha256:8b74bedcbbbaca38ff6d7491d76f2b06b3592611af620f8426e82dddb04a5ced"
             ],
-            "markers": "python_version >= '2.7' and python_version not in '3.0, 3.1, 3.2, 3.3'",
             "version": "==1.15.0"
         },
         "tqdm": {
             "hashes": [
-<<<<<<< HEAD
-                "sha256:4621f6823bab46a9cc33d48105753ccbea671b68bab2c50a9f0be23d4065cb5a",
-                "sha256:fe3d08dd00a526850568d542ff9de9bbc2a09a791da3c334f3213d8d0bbbca65"
-            ],
-            "markers": "python_version >= '2.7' and python_version not in '3.0, 3.1, 3.2, 3.3'",
-            "version": "==4.56.0"
-=======
                 "sha256:2874fa525c051177583ec59c0fb4583e91f28ccd3f217ffad2acdb32d2c789ac",
                 "sha256:ab9b659241d82b8b51b2269ee243ec95286046bf06015c4e15a947cc15914211"
             ],
             "version": "==4.56.1"
->>>>>>> f84cca51
         },
         "twine": {
             "hashes": [
-                "sha256:2f6942ec2a17417e19d2dd372fc4faa424c87ee9ce49b4e20c427eb00a0f3f41",
-                "sha256:fcffa8fc37e8083a5be0728371f299598870ee1eccc94e9a25cef7b1dcfa8297"
-            ],
-            "index": "pypi",
-            "version": "==3.3.0"
+                "sha256:34352fd52ec3b9d29837e6072d5a2a7c6fe4290e97bba46bb8d478b5c598f7ab",
+                "sha256:ba9ff477b8d6de0c89dd450e70b2185da190514e91c42cc62f96850025c10472"
+            ],
+            "index": "pypi",
+            "version": "==3.2.0"
         },
         "typed-ast": {
             "hashes": [
@@ -726,18 +487,10 @@
         },
         "urllib3": {
             "hashes": [
-<<<<<<< HEAD
-                "sha256:19188f96923873c92ccb987120ec4acaa12f0461fa9ce5d3d0772bc965a39e08",
-                "sha256:d8ff90d979214d7b4f8ce956e80f4028fc6860e4431f731ea4a8c08f23f99473"
-            ],
-            "markers": "python_version >= '2.7' and python_version not in '3.0, 3.1, 3.2, 3.3, 3.4' and python_version < '4'",
-            "version": "==1.26.2"
-=======
                 "sha256:8d7eaa5a82a1cac232164990f04874c594c9453ec55eef02eab885aa02fc17a2",
                 "sha256:f5321fbe4bf3fefa0efd0bfe7fb14e90909eb62a48ccda331726b4319897dd5e"
             ],
             "version": "==1.25.11"
->>>>>>> f84cca51
         },
         "webencodings": {
             "hashes": [
@@ -748,13 +501,10 @@
         },
         "wheel": {
             "hashes": [
-                "sha256:78b5b185f0e5763c26ca1e324373aadd49182ca90e825f7853f4b2509215dc0e",
-                "sha256:e11eefd162658ea59a60a0f6c7d493a7190ea4b9a85e335b33489d9f17e0245e"
-            ],
-            "index": "pypi",
-<<<<<<< HEAD
-            "version": "==0.36.2"
-=======
+                "sha256:497add53525d16c173c2c1c733b8f655510e909ea78cc0e29d374243544b77a2",
+                "sha256:99a22d87add3f634ff917310a3d87e499f19e663413a52eb9232c447aa646c9f"
+            ],
+            "index": "pypi",
             "version": "==0.35.1"
         },
         "zipp": {
@@ -763,7 +513,6 @@
                 "sha256:ed5eee1974372595f9e416cc7bbeeb12335201d8081ca8a0743c954d4446e5cb"
             ],
             "version": "==3.4.0"
->>>>>>> f84cca51
         }
     }
 }