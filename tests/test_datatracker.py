# Copyright (C) 2017-2020 University of Glasgow
#
# Redistribution and use in source and binary forms, with or without
# modification, are permitted provided that the following conditions
# are met:
#
# 1. Redistributions of source code must retain the above copyright notice,
#    this list of conditions and the following disclaimer.
#
# 2. Redistributions in binary form must reproduce the above copyright
#    notice, this list of conditions and the following disclaimer in the
#    documentation and/or other materials provided with the distribution.
#
# THIS SOFTWARE IS PROVIDED BY THE COPYRIGHT HOLDERS AND CONTRIBUTORS "AS IS"
# AND ANY EXPRESS OR IMPLIED WARRANTIES, INCLUDING, BUT NOT LIMITED TO, THE
# IMPLIED WARRANTIES OF MERCHANTABILITY AND FITNESS FOR A PARTICULAR PURPOSE
# ARE DISCLAIMED. IN NO EVENT SHALL THE COPYRIGHT HOLDER OR CONTRIBUTORS BE
# LIABLE FOR ANY DIRECT, INDIRECT, INCIDENTAL, SPECIAL, EXEMPLARY, OR
# CONSEQUENTIAL DAMAGES (INCLUDING, BUT NOT LIMITED TO, PROCUREMENT OF
# SUBSTITUTE GOODS OR SERVICES; LOSS OF USE, DATA, OR PROFITS; OR BUSINESS
# INTERRUPTION) HOWEVER CAUSED AND ON ANY THEORY OF LIABILITY, WHETHER IN
# CONTRACT, STRICT LIABILITY, OR TORT (INCLUDING NEGLIGENCE OR OTHERWISE)
# ARISING IN ANY WAY OUT OF THE USE OF THIS SOFTWARE, EVEN IF ADVISED OF THE
# POSSIBILITY OF SUCH DAMAGE.

import unittest
import os
import sys

from pathlib       import Path
from unittest.mock import patch, Mock

sys.path.insert(0, os.path.abspath(os.path.join(os.path.dirname(__file__), '..')))

import ietfdata
from ietfdata.datatracker import *


# =================================================================================================================================
# Unit tests:

class TestDatatracker(unittest.TestCase):
    dt : DataTracker

    # -----------------------------------------------------------------------------------------------------------------------------
    # Tests relating to email addresses:

    @classmethod
    def setUpClass(self) -> None:
        self.dt = DataTracker(cache_dir=Path("cache"))

    def test_email(self) -> None:
        e  = self.dt.email(EmailURI("/api/v1/person/email/csp@csperkins.org"))
        if e is not None:
            self.assertEqual(e.resource_uri, EmailURI("/api/v1/person/email/csp@csperkins.org/"))
            self.assertEqual(e.address,      "csp@csperkins.org")
            self.assertEqual(e.person,       PersonURI("/api/v1/person/person/20209/"))
            self.assertEqual(e.time,         datetime.fromisoformat("1970-01-01T23:59:59"))
            # self.assertEqual(e.origin,     "author: draft-ietf-mmusic-rfc4566bis")
            self.assertEqual(e.primary,      True)
            self.assertEqual(e.active,       True)
        else:
            self.fail("Cannot find email address")


    def test_email_for_person(self) -> None:
        p  = self.dt.person_from_email("csp@csperkins.org")
        if p is not None:
            es = list(self.dt.email_for_person(p))
            self.assertEqual(len(es), 5)
            self.assertEqual(es[0].address, "csp@csperkins.org")
            self.assertEqual(es[1].address, "csp@isi.edu")
            self.assertEqual(es[2].address, "colin.perkins@glasgow.ac.uk")
            self.assertEqual(es[3].address, "csp@cperkins.net")
            self.assertEqual(es[4].address, "c.perkins@cs.ucl.ac.uk")
        else:
            self.fail("Cannot find person")


    def test_email_history_for_address(self) -> None:
        h  = list(self.dt.email_history_for_address("csp@isi.edu"))
        self.assertEqual(len(h), 2)
        self.assertEqual(h[0].resource_uri, EmailURI("/api/v1/person/historicalemail/71987/"))
        self.assertEqual(h[0].address,      "csp@isi.edu")
        self.assertEqual(h[0].person,       PersonURI("/api/v1/person/person/20209/"))
        self.assertEqual(h[0].origin,       "author: draft-ietf-avt-rtptest")
        self.assertEqual(h[0].time,         datetime.fromisoformat("2012-02-26T00:46:44"))
        self.assertEqual(h[0].active,       False)
        self.assertEqual(h[0].primary,      False)
        self.assertEqual(h[0].history_id,   71987)
        self.assertEqual(h[0].history_date, datetime.fromisoformat("2019-09-29T14:39:48.385541"))
        self.assertEqual(h[0].history_type, "~")
        self.assertEqual(h[0].history_user, "")
        self.assertEqual(h[0].history_change_reason, None)

        self.assertEqual(h[1].resource_uri, EmailURI("/api/v1/person/historicalemail/2090/"))
        self.assertEqual(h[1].address,      "csp@isi.edu")
        self.assertEqual(h[1].person,       PersonURI("/api/v1/person/person/20209/"))
        self.assertEqual(h[1].origin,       "author: draft-ietf-avt-rtptest")
        self.assertEqual(h[1].time,         datetime.fromisoformat("2012-02-26T00:46:44"))
        self.assertEqual(h[1].active,       False)
        self.assertEqual(h[1].primary,      False)
        self.assertEqual(h[1].history_id,   2090)
        self.assertEqual(h[1].history_date, datetime.fromisoformat("2018-06-19T15:39:40.008875"))
        self.assertEqual(h[1].history_type, "~")
        self.assertEqual(h[1].history_user, "")
        self.assertEqual(h[1].history_change_reason, None)


    def test_email_history_for_person(self) -> None:
        p  = self.dt.person_from_email("casner@acm.org")
        if p is not None:
            h = list(self.dt.email_history_for_person(p))
            self.assertEqual(len(h), 4)
            self.assertEqual(h[0].address, "casner@packetdesign.com")
            self.assertEqual(h[1].address, "casner@acm.org")
            self.assertEqual(h[2].address, "casner@cisco.com")
            self.assertEqual(h[3].address, "casner@precept.com")
        else:
            self.fail("Cannot find person")


    def test_emails(self) -> None:
        e = list(self.dt.emails(addr_contains="csperkins.org"))
        self.assertEqual(len(e), 1)
        self.assertEqual(e[0].resource_uri, EmailURI('/api/v1/person/email/csp@csperkins.org/'))


    # -----------------------------------------------------------------------------------------------------------------------------
    # Tests relating to people:

    def test_person_from_email(self) -> None:
        p  = self.dt.person_from_email("csp@csperkins.org")
        if p is not None:
            self.assertEqual(p.id,              20209)
            self.assertEqual(p.resource_uri,    PersonURI("/api/v1/person/person/20209/"))
            self.assertEqual(p.name,            "Colin Perkins")
            self.assertEqual(p.name_from_draft, "Colin Perkins")
            self.assertEqual(p.ascii,           "Colin Perkins")
            self.assertEqual(p.ascii_short,     "")
            self.assertEqual(p.user,            "")
            self.assertEqual(p.time,            datetime.fromisoformat("2012-02-26T00:03:54"))
            self.assertEqual(p.photo,           "https://www.ietf.org/lib/dt/media/photo/Colin-Perkins-sm.jpg")
            self.assertEqual(p.photo_thumb,     "https://www.ietf.org/lib/dt/media/photo/Colin-Perkins-sm_PMIAhXi.jpg")
            # self.assertEqual(p.biography,     "Colin Perkins is a ...")
            self.assertEqual(p.consent,         True)
        else:
            self.fail("Cannot find person")

    def test_person(self) -> None:
        p  = self.dt.person(PersonURI("/api/v1/person/person/20209/"))
        if p is not None:
            self.assertEqual(p.id,              20209)
            self.assertEqual(p.resource_uri,    PersonURI("/api/v1/person/person/20209/"))
            self.assertEqual(p.name,            "Colin Perkins")
            self.assertEqual(p.name_from_draft, "Colin Perkins")
            self.assertEqual(p.ascii,           "Colin Perkins")
            self.assertEqual(p.ascii_short,     "")
            self.assertEqual(p.user,            "")
            self.assertEqual(p.time,            datetime.fromisoformat("2012-02-26T00:03:54"))
            self.assertEqual(p.photo,           "https://www.ietf.org/lib/dt/media/photo/Colin-Perkins-sm.jpg")
            self.assertEqual(p.photo_thumb,     "https://www.ietf.org/lib/dt/media/photo/Colin-Perkins-sm_PMIAhXi.jpg")
            # self.assertEqual(p.biography,     "Colin Perkins is a ...")
            self.assertEqual(p.consent,         True)
        else:
            self.fail("Cannot find person")


    def test_person_history(self) -> None:
        p  = self.dt.person(PersonURI("/api/v1/person/person/20209/"))
        if p is not None:
            h  = list(self.dt.person_history(p))
            # As of 2019-08-18, there are two history items for csp@csperkins.org
            self.assertEqual(len(h), 3)

            self.assertEqual(h[0].id,              20209)
            self.assertEqual(h[0].resource_uri,    PersonURI("/api/v1/person/historicalperson/11731/"))
            self.assertEqual(h[0].name,            "Colin Perkins")
            self.assertEqual(h[0].name_from_draft, "Colin Perkins")
            self.assertEqual(h[0].ascii,           "Colin Perkins")
            self.assertEqual(h[0].ascii_short,     "")
            self.assertEqual(h[0].user,            "")
            self.assertEqual(h[0].time,            datetime.fromisoformat("2012-02-26T00:03:54"))
            self.assertEqual(h[0].photo,           "photo/Colin-Perkins-sm.jpg")
            self.assertEqual(h[0].photo_thumb,     "photo/Colin-Perkins-sm_PMIAhXi.jpg")
            # self.assertEqual(h[0].biography,     "Colin Perkins is a ...")
            self.assertEqual(h[0].consent,         True)
            self.assertEqual(h[0].history_change_reason, None)
            self.assertEqual(h[0].history_user,    "")
            self.assertEqual(h[0].history_id,      11731)
            self.assertEqual(h[0].history_type,    "~")
            self.assertEqual(h[0].history_date,    datetime.fromisoformat("2019-09-29T14:39:48.278674"))

            self.assertEqual(h[1].id,              20209)
            self.assertEqual(h[1].resource_uri,    PersonURI("/api/v1/person/historicalperson/10878/"))
            self.assertEqual(h[1].name,            "Colin Perkins")
            self.assertEqual(h[1].name_from_draft, "Colin Perkins")
            self.assertEqual(h[1].ascii,           "Colin Perkins")
            self.assertEqual(h[1].ascii_short,     None)
            self.assertEqual(h[1].user,            "")
            self.assertEqual(h[1].time,            datetime.fromisoformat("2012-02-26T00:03:54"))
            self.assertEqual(h[1].photo,           "photo/Colin-Perkins-sm.jpg")
            self.assertEqual(h[1].photo_thumb,     "photo/Colin-Perkins-sm_PMIAhXi.jpg")
            # self.assertEqual(h[1].biography,     "Colin Perkins is a ...")
            self.assertEqual(h[1].consent,         True)
            self.assertEqual(h[1].history_change_reason, None)
            self.assertEqual(h[1].history_user,    "")
            self.assertEqual(h[1].history_id,      10878)
            self.assertEqual(h[1].history_type,    "~")
            self.assertEqual(h[1].history_date,    datetime.fromisoformat("2019-03-29T02:44:28.426049"))

            self.assertEqual(h[2].id,              20209)
            self.assertEqual(h[2].resource_uri,    PersonURI("/api/v1/person/historicalperson/127/"))
            self.assertEqual(h[2].name,            "Colin Perkins")
            self.assertEqual(h[2].name_from_draft, "Colin Perkins")
            self.assertEqual(h[2].ascii,           "Colin Perkins")
            self.assertEqual(h[2].ascii_short,     "")
            self.assertEqual(h[2].user,            "")
            self.assertEqual(h[2].time,            datetime.fromisoformat("2012-02-26T00:03:54"))
            self.assertEqual(h[2].photo,           "")
            self.assertEqual(h[2].photo_thumb,     "")
            self.assertEqual(h[2].biography,       "")
            self.assertEqual(h[2].consent,         True)
            self.assertEqual(h[2].history_change_reason, None)
            self.assertEqual(h[2].history_user,    "")
            self.assertEqual(h[2].history_id,      127)
            self.assertEqual(h[2].history_type,    "~")
            self.assertEqual(h[2].history_date,    datetime.fromisoformat("2018-06-19T15:39:39.929158"))
        else:
            self.fail("Cannot find person")


    def test_person_aliases(self) -> None:
        p  = self.dt.person(PersonURI("/api/v1/person/person/20209/"))
        if p is not None:
            aliases  = list(self.dt.person_aliases(p))
            self.assertEqual(len(aliases), 2)
            self.assertEqual(aliases[0].id,           62)
            self.assertEqual(aliases[0].resource_uri, PersonAliasURI("/api/v1/person/alias/62/"))
            self.assertEqual(aliases[0].person,       PersonURI("/api/v1/person/person/20209/"))
            self.assertEqual(aliases[0].name,         "Dr. Colin Perkins")
            self.assertEqual(aliases[1].id,           22620)
            self.assertEqual(aliases[1].resource_uri, PersonAliasURI("/api/v1/person/alias/22620/"))
            self.assertEqual(aliases[1].person,       PersonURI("/api/v1/person/person/20209/"))
            self.assertEqual(aliases[1].name,         "Colin Perkins")
        else:
            self.fail("Cannot find person")


    def test_person_events(self) -> None:
        p = self.dt.person(PersonURI("/api/v1/person/person/3/"))
        if p is not None:
            events = list(self.dt.person_events(p))
            self.assertEqual(len(events), 1)
            self.assertEqual(events[0].desc,         "Sent GDPR notice email to [u'vint@google.com', u'vcerf@mci.net', u'vcerf@nri.reston.va.us', u'vinton.g.cerf@wcom.com'] with confirmation deadline 2018-10-22")
            self.assertEqual(events[0].id,           478)
            self.assertEqual(events[0].person,       PersonURI("/api/v1/person/person/3/"))
            self.assertEqual(events[0].resource_uri, PersonEventURI("/api/v1/person/personevent/478/"))
            self.assertEqual(events[0].time,         datetime.fromisoformat("2018-09-24T09:28:32.502465"))
            self.assertEqual(events[0].type,         "gdpr_notice_email")
        else:
            self.fail("Cannot find person")


    def test_people(self) -> None:
        p  = list(self.dt.people(name_contains="Colin Perkins"))
        self.assertEqual(len(p), 1)
        self.assertEqual(p[ 0].resource_uri, PersonURI("/api/v1/person/person/20209/"))


    # -----------------------------------------------------------------------------------------------------------------------------
    # Tests relating to documents:

    # There is one test_document_*() method for each document type

    def test_document_agenda(self) -> None:
        d  = self.dt.document(DocumentURI("/api/v1/doc/document/agenda-90-precis/"))
        if d is not None:
            self.assertEqual(d.expires,            None)
            self.assertEqual(d.order,              1)
            self.assertEqual(d.intended_std_level, None)
            self.assertEqual(d.uploaded_filename,  "agenda-90-precis.txt")
            self.assertEqual(d.states,             [DocumentStateURI("/api/v1/doc/state/81/")])
            self.assertEqual(d.abstract,           "")
            self.assertEqual(d.notify,             "")
            self.assertEqual(d.type,               DocumentTypeURI("/api/v1/name/doctypename/agenda/"))
            self.assertEqual(d.rev,                "2")
            self.assertEqual(d.internal_comments,  "")
            self.assertEqual(d.id,                 218)
            self.assertEqual(d.std_level,          None)
            self.assertEqual(d.ad,                 None)
            self.assertEqual(d.time,               datetime.fromisoformat("2014-07-21T11:14:17"))
            self.assertEqual(d.title,              "Agenda for PRECIS at IETF-90")
            self.assertEqual(d.shepherd,           None)
            self.assertEqual(d.pages,              None)
            self.assertEqual(d.tags,               [])
            self.assertEqual(d.resource_uri,       DocumentURI("/api/v1/doc/document/agenda-90-precis/"))
            self.assertEqual(d.rfc,                None)
            self.assertEqual(d.words,              None)
            self.assertEqual(d.submissions,        [])
            self.assertEqual(d.name,               "agenda-90-precis")
            self.assertEqual(d.stream,             None)
            self.assertEqual(d.group,              GroupURI("/api/v1/group/group/1798/"))
            self.assertEqual(d.note,               "")
            self.assertEqual(d.external_url,       "")

            url = d.url()
            self.assertEqual(url, "https://datatracker.ietf.org/meeting/90/materials/agenda-90-precis.txt")
            self.assertEqual(self.dt.session.get(url).status_code, 200)
        else:
            self.fail("Cannot find document")


    def test_document_bluesheets(self) -> None:
        d  = self.dt.document(DocumentURI("/api/v1/doc/document/bluesheets-95-xrblock-01/"))
        if d is not None:
            self.assertEqual(d.internal_comments,  "")
            self.assertEqual(d.id,                 68163)
            self.assertEqual(d.name,               "bluesheets-95-xrblock-01")
            self.assertEqual(d.notify,             "")
            self.assertEqual(d.order,              1)
            self.assertEqual(d.rev,                "00")
            self.assertEqual(d.external_url,       "")
            self.assertEqual(d.expires,            None)
            self.assertEqual(d.type,               DocumentTypeURI("/api/v1/name/doctypename/bluesheets/"))
            self.assertEqual(d.group,              GroupURI("/api/v1/group/group/1815/"))
            self.assertEqual(d.resource_uri,       DocumentURI("/api/v1/doc/document/bluesheets-95-xrblock-01/"))
            self.assertEqual(d.title,              "Bluesheets IETF95 : xrblock : Wed 16:20")
            self.assertEqual(d.abstract,           "")
            self.assertEqual(d.uploaded_filename,  "bluesheets-95-xrblock-01.pdf")
            self.assertEqual(d.rfc,                None)
            self.assertEqual(d.shepherd,           None)
            self.assertEqual(d.submissions,        [])
            self.assertEqual(d.intended_std_level, None)
            self.assertEqual(d.ad,                 None)
            self.assertEqual(d.note,               "")
            self.assertEqual(d.words,              None)
            self.assertEqual(d.tags,               [])
            self.assertEqual(d.time,               datetime.fromisoformat("2016-08-22T05:39:08"))
            self.assertEqual(d.pages,              None)
            self.assertEqual(d.stream,             None)
            self.assertEqual(d.std_level,          None)
            self.assertEqual(d.states,             [DocumentStateURI("/api/v1/doc/state/139/")])

            url = d.url()
            self.assertEqual(url, "https://www.ietf.org/proceedings/95/bluesheets/bluesheets-95-xrblock-01.pdf")
            self.assertEqual(self.dt.session.get(url).status_code, 200)
        else:
            self.fail("Cannot find document")


    def test_document_charter(self) -> None:
        d  = self.dt.document(DocumentURI("/api/v1/doc/document/charter-ietf-vgmib/"))
        if d is not None:
            self.assertEqual(d.internal_comments,  "")
            self.assertEqual(d.id,                 1)
            self.assertEqual(d.name,               "charter-ietf-vgmib")
            self.assertEqual(d.notify,             "")
            self.assertEqual(d.order,              1)
            self.assertEqual(d.rev,                "01")
            self.assertEqual(d.external_url,       "")
            self.assertEqual(d.expires,            None)
            self.assertEqual(d.type,               DocumentTypeURI("/api/v1/name/doctypename/charter/"))
            self.assertEqual(d.group,              GroupURI("/api/v1/group/group/925/"))
            self.assertEqual(d.resource_uri,       DocumentURI("/api/v1/doc/document/charter-ietf-vgmib/"))
            self.assertEqual(d.title,              "100VG-AnyLAN MIB")
            self.assertEqual(d.abstract,           "100VG-AnyLAN MIB")
            self.assertEqual(d.uploaded_filename,  "")
            self.assertEqual(d.rfc,                None)
            self.assertEqual(d.shepherd,           None)
            self.assertEqual(d.submissions,        [])
            self.assertEqual(d.intended_std_level, None)
            self.assertEqual(d.ad,                 None)
            self.assertEqual(d.note,               "")
            self.assertEqual(d.words,              None)
            self.assertEqual(d.tags,               [])
            self.assertEqual(d.time,               datetime.fromisoformat("1998-01-26T12:00:00"))
            self.assertEqual(d.pages,              None)
            self.assertEqual(d.stream,             None)
            self.assertEqual(d.std_level,          None)
            self.assertEqual(d.states,             [DocumentStateURI("/api/v1/doc/state/88/")])

            url = d.url()
            self.assertEqual(url, "https://www.ietf.org/charter/charter-ietf-vgmib-01.txt")
            self.assertEqual(self.dt.session.get(url).status_code, 200)
        else:
            self.fail("Cannot find document")


    def test_document_conflrev(self) -> None:
        d  = self.dt.document(DocumentURI("/api/v1/doc/document/conflict-review-kiyomoto-kcipher2/"))
        if d is not None:
            self.assertEqual(d.internal_comments,  "")
            self.assertEqual(d.id,                 17898)
            self.assertEqual(d.name,               "conflict-review-kiyomoto-kcipher2")
            self.assertEqual(d.notify,             "\"Nevil Brownlee\" <rfc-ise@rfc-editor.org>, draft-kiyomoto-kcipher2@tools.ietf.org")
            self.assertEqual(d.order,              1)
            self.assertEqual(d.rev,                "00")
            self.assertEqual(d.external_url,       "")
            self.assertEqual(d.expires,            None)
            self.assertEqual(d.type,               DocumentTypeURI("/api/v1/name/doctypename/conflrev/"))
            self.assertEqual(d.group,              GroupURI("/api/v1/group/group/2/"))
            self.assertEqual(d.resource_uri,       DocumentURI("/api/v1/doc/document/conflict-review-kiyomoto-kcipher2/"))
            self.assertEqual(d.title,              "IETF conflict review for draft-kiyomoto-kcipher2")
            self.assertEqual(d.abstract,           "")
            self.assertEqual(d.uploaded_filename,  "")
            self.assertEqual(d.rfc,                None)
            self.assertEqual(d.shepherd,           None)
            self.assertEqual(d.submissions,        [])
            self.assertEqual(d.intended_std_level, None)
            self.assertEqual(d.ad,                 PersonURI("/api/v1/person/person/19177/"))
            self.assertEqual(d.note,               "")
            self.assertEqual(d.words,              None)
            self.assertEqual(d.tags,               [])
            self.assertEqual(d.time,               datetime.fromisoformat("2013-07-15T14:47:31"))
            self.assertEqual(d.pages,              None)
            self.assertEqual(d.stream,             StreamURI("/api/v1/name/streamname/ietf/"))
            self.assertEqual(d.std_level,          None)
            self.assertEqual(d.states,             [DocumentStateURI("/api/v1/doc/state/97/")])

            url = d.url()
            self.assertEqual(url, "https://www.ietf.org/cr/conflict-review-kiyomoto-kcipher2-00.txt")
            self.assertEqual(self.dt.session.get(url).status_code, 200)
        else:
            self.fail("Cannot find document")


    def test_document_draft(self) -> None:
        d  = self.dt.document(DocumentURI("/api/v1/doc/document/draft-ietf-avt-rtp-new/"))
        if d is not None:
            self.assertEqual(d.internal_comments,  "")
            self.assertEqual(d.id,                 19971)
            self.assertEqual(d.name,               "draft-ietf-avt-rtp-new")
            self.assertEqual(d.notify,             "magnus.westerlund@ericsson.com, csp@csperkins.org")
            self.assertEqual(d.order,              1)
            self.assertEqual(d.rev,                "12")
            self.assertEqual(d.external_url,       "")
            self.assertEqual(d.expires,            "2003-09-08T00:00:12")
            self.assertEqual(d.type,               DocumentTypeURI("/api/v1/name/doctypename/draft/"))
            self.assertEqual(d.group,              GroupURI("/api/v1/group/group/941/"))
            self.assertEqual(d.resource_uri,       DocumentURI("/api/v1/doc/document/draft-ietf-avt-rtp-new/"))
            self.assertEqual(d.title,              "RTP: A Transport Protocol for Real-Time Applications")
            # self.assertEqual(d.abstract,         "This memorandum describes RTP, the real-time transport protocol...")
            self.assertEqual(d.uploaded_filename,  "")
            self.assertEqual(d.rfc,                3550)
            self.assertEqual(d.shepherd,           None)
            self.assertEqual(d.submissions,        [])
            self.assertEqual(d.intended_std_level, "/api/v1/name/intendedstdlevelname/std/")
            self.assertEqual(d.ad,                 PersonURI("/api/v1/person/person/2515/"))
            self.assertEqual(d.note,               "")
            self.assertEqual(d.words,              34861)
            self.assertEqual(d.tags,               ["/api/v1/name/doctagname/app-min/", "/api/v1/name/doctagname/errata/"])
            self.assertEqual(d.time,               datetime.fromisoformat("2015-10-14T13:49:52"))
            self.assertEqual(d.pages,              104)
            self.assertEqual(d.stream,             StreamURI("/api/v1/name/streamname/ietf/"))
            self.assertEqual(d.std_level,          "/api/v1/name/stdlevelname/std/")
            self.assertEqual(d.states,             [DocumentStateURI("/api/v1/doc/state/3/"), DocumentStateURI("/api/v1/doc/state/7/")])

            url = d.url()
            self.assertEqual(url, "https://www.ietf.org/archive/id/draft-ietf-avt-rtp-new-12.txt")
            self.assertEqual(self.dt.session.get(url).status_code, 200)
        else:
            self.fail("Cannot find document")


    def test_document_liaison(self) -> None:
        d  = self.dt.document(DocumentURI("/api/v1/doc/document/liaison-2012-05-31-3gpp-mmusic-on-rtcp-bandwidth-negotiation-attachment-1/"))
        if d is not None:
            self.assertEqual(d.internal_comments,  "")
            self.assertEqual(d.id,                 46457)
            self.assertEqual(d.name,               "liaison-2012-05-31-3gpp-mmusic-on-rtcp-bandwidth-negotiation-attachment-1")
            self.assertEqual(d.notify,             "")
            self.assertEqual(d.order,              1)
            self.assertEqual(d.rev,                "")
            self.assertEqual(d.external_url,       "")
            self.assertEqual(d.expires,            None)
            self.assertEqual(d.type,               DocumentTypeURI("/api/v1/name/doctypename/liaison/"))
            self.assertEqual(d.group,              None)
            self.assertEqual(d.resource_uri,       DocumentURI("/api/v1/doc/document/liaison-2012-05-31-3gpp-mmusic-on-rtcp-bandwidth-negotiation-attachment-1/"))
            self.assertEqual(d.title,              "S4-120810 DRAFT LS to IETF MMUSIC WG on RTCP Bandwidth Negotiation")
            self.assertEqual(d.abstract,           "")
            self.assertEqual(d.uploaded_filename,  "liaison-2012-05-31-3gpp-mmusic-on-rtcp-bandwidth-negotiation-attachment-1.doc")
            self.assertEqual(d.rfc,                None)
            self.assertEqual(d.shepherd,           None)
            self.assertEqual(d.submissions,        [])
            self.assertEqual(d.intended_std_level, None)
            self.assertEqual(d.ad,                 None)
            self.assertEqual(d.note,               "")
            self.assertEqual(d.words,              None)
            self.assertEqual(d.tags,               [])
            self.assertEqual(d.time,               datetime.fromisoformat("2012-06-04T08:20:38"))
            self.assertEqual(d.pages,              None)
            self.assertEqual(d.stream,             None)
            self.assertEqual(d.std_level,          None)
            self.assertEqual(d.states,             [])

            url = d.url()
            self.assertEqual(url, "https://www.ietf.org/lib/dt/documents/LIAISON/liaison-2012-05-31-3gpp-mmusic-on-rtcp-bandwidth-negotiation-attachment-1.doc")
            self.assertEqual(self.dt.session.get(url).status_code, 200)
        else:
            self.fail("Cannot find document")


    def test_document_liai_att(self) -> None:
        d  = self.dt.document(DocumentURI("/api/v1/doc/document/liaison-2004-08-23-itu-t-ietf-liaison-statement-to-ietf-and-itu-t-study-groups-countering-spam-pdf-version-attachment-1/"))
        if d is not None:
            self.assertEqual(d.internal_comments,  "")
            self.assertEqual(d.id,                 43519)
            self.assertEqual(d.name,               "liaison-2004-08-23-itu-t-ietf-liaison-statement-to-ietf-and-itu-t-study-groups-countering-spam-pdf-version-attachment-1")
            self.assertEqual(d.notify,             "")
            self.assertEqual(d.order,              1)
            self.assertEqual(d.rev,                "")
            self.assertEqual(d.external_url,       "")
            self.assertEqual(d.expires,            None)
            self.assertEqual(d.type,               DocumentTypeURI("/api/v1/name/doctypename/liai-att/"))
            self.assertEqual(d.group,              None)
            self.assertEqual(d.resource_uri,       DocumentURI("/api/v1/doc/document/liaison-2004-08-23-itu-t-ietf-liaison-statement-to-ietf-and-itu-t-study-groups-countering-spam-pdf-version-attachment-1/"))
            self.assertEqual(d.title,              "Liaison Statement to IETF and ITU-T Study Groups: Countering SPAM (PDF version)")
            self.assertEqual(d.abstract,           "")
            self.assertEqual(d.uploaded_filename,  "file39.pdf")
            self.assertEqual(d.rfc,                None)
            self.assertEqual(d.shepherd,           None)
            self.assertEqual(d.submissions,        [])
            self.assertEqual(d.intended_std_level, None)
            self.assertEqual(d.ad,                 None)
            self.assertEqual(d.note,               "")
            self.assertEqual(d.words,              None)
            self.assertEqual(d.tags,               [])
            self.assertEqual(d.time,               datetime.fromisoformat("2004-08-23T00:00:00"))
            self.assertEqual(d.pages,              None)
            self.assertEqual(d.stream,             None)
            self.assertEqual(d.std_level,          None)
            self.assertEqual(d.states,             [])

            url = d.url()
            self.assertEqual(url, "https://www.ietf.org/lib/dt/documents/LIAISON/file39.pdf")
            self.assertEqual(self.dt.session.get(url).status_code, 200)
        else:
            self.fail("Cannot find document")


    def test_document_minutes(self) -> None:
        d  = self.dt.document(DocumentURI("/api/v1/doc/document/minutes-89-cfrg/"))
        if d is not None:
            self.assertEqual(d.internal_comments,  "")
            self.assertEqual(d.id,                 272)
            self.assertEqual(d.name,               "minutes-89-cfrg")
            self.assertEqual(d.notify,             "")
            self.assertEqual(d.order,              1)
            self.assertEqual(d.rev,                "1")
            self.assertEqual(d.external_url,       "")
            self.assertEqual(d.expires,            None)
            self.assertEqual(d.type,               DocumentTypeURI("/api/v1/name/doctypename/minutes/"))
            self.assertEqual(d.group,              GroupURI("/api/v1/group/group/31/"))
            self.assertEqual(d.resource_uri,       DocumentURI("/api/v1/doc/document/minutes-89-cfrg/"))
            self.assertEqual(d.title,              "Minutes for CFRG at IETF-89")
            self.assertEqual(d.abstract,           "")
            self.assertEqual(d.uploaded_filename,  "minutes-89-cfrg.txt")
            self.assertEqual(d.rfc,                None)
            self.assertEqual(d.shepherd,           None)
            self.assertEqual(d.submissions,        [])
            self.assertEqual(d.intended_std_level, None)
            self.assertEqual(d.ad,                 None)
            self.assertEqual(d.note,               "")
            self.assertEqual(d.words,              None)
            self.assertEqual(d.tags,               [])
            self.assertEqual(d.time,               datetime.fromisoformat("2014-04-09T08:09:14"))
            self.assertEqual(d.pages,              None)
            self.assertEqual(d.stream,             None)
            self.assertEqual(d.std_level,          None)
            self.assertEqual(d.states,             [DocumentStateURI("/api/v1/doc/state/79/")])

            url = d.url()
            self.assertEqual(url, "https://datatracker.ietf.org/meeting/89/materials/minutes-89-cfrg.txt")
            self.assertEqual(self.dt.session.get(url).status_code, 200)
        else:
            self.fail("Cannot find document")


    def test_document_recording(self) -> None:
        d  = self.dt.document(DocumentURI("/api/v1/doc/document/recording-94-taps-1/"))
        if d is not None:
            self.assertEqual(d.internal_comments,  "")
            self.assertEqual(d.id,                 49624)
            self.assertEqual(d.name,               "recording-94-taps-1")
            self.assertEqual(d.notify,             "")
            self.assertEqual(d.order,              1)
            self.assertEqual(d.rev,                "00")
            self.assertEqual(d.external_url,       "https://www.ietf.org/audio/ietf94/ietf94-room304-20151103-1520.mp3")
            self.assertEqual(d.expires,            None)
            self.assertEqual(d.type,               DocumentTypeURI("/api/v1/name/doctypename/recording/"))
            self.assertEqual(d.group,              GroupURI("/api/v1/group/group/1924/"))
            self.assertEqual(d.resource_uri,       DocumentURI("/api/v1/doc/document/recording-94-taps-1/"))
            self.assertEqual(d.title,              "Audio recording for 2015-11-03 15:20")
            self.assertEqual(d.abstract,           "")
            self.assertEqual(d.uploaded_filename,  "")
            self.assertEqual(d.rfc,                None)
            self.assertEqual(d.shepherd,           None)
            self.assertEqual(d.submissions,        [])
            self.assertEqual(d.intended_std_level, None)
            self.assertEqual(d.ad,                 None)
            self.assertEqual(d.note,               "")
            self.assertEqual(d.words,              None)
            self.assertEqual(d.tags,               [])
            self.assertEqual(d.time,               datetime.fromisoformat("2015-11-24T08:23:42"))
            self.assertEqual(d.pages,              None)
            self.assertEqual(d.stream,             None)
            self.assertEqual(d.std_level,          None)
            self.assertEqual(d.states,             [DocumentStateURI("/api/v1/doc/state/135/")])

            url = d.url()
            self.assertEqual(url, "https://www.ietf.org/audio/ietf94/ietf94-room304-20151103-1520.mp3")
            # Downloading the MP3 is expensive, so check a HEAD request instead:
            self.assertEqual(self.dt.session.head(url).status_code, 200)
        else:
            self.fail("Cannot find document")


    def test_document_review(self) -> None:
        d  = self.dt.document(DocumentURI("/api/v1/doc/document/review-bchv-rfc6890bis-04-genart-lc-kyzivat-2017-02-28/"))
        if d is not None:
            self.assertEqual(d.internal_comments,  "")
            self.assertEqual(d.id,                 69082)
            self.assertEqual(d.name,               "review-bchv-rfc6890bis-04-genart-lc-kyzivat-2017-02-28")
            self.assertEqual(d.notify,             "")
            self.assertEqual(d.order,              1)
            self.assertEqual(d.rev,                "00")
            self.assertEqual(d.external_url,       "")
            self.assertEqual(d.expires,            None)
            self.assertEqual(d.type,               DocumentTypeURI("/api/v1/name/doctypename/review/"))
            self.assertEqual(d.group,              GroupURI("/api/v1/group/group/1972/"))
            self.assertEqual(d.resource_uri,       DocumentURI("/api/v1/doc/document/review-bchv-rfc6890bis-04-genart-lc-kyzivat-2017-02-28/"))
            self.assertEqual(d.title,              "Last Call Review of draft-bchv-rfc6890bis-04")
            self.assertEqual(d.abstract,           "")
            self.assertEqual(d.uploaded_filename,  "")
            self.assertEqual(d.rfc,                None)
            self.assertEqual(d.shepherd,           None)
            self.assertEqual(d.submissions,        [])
            self.assertEqual(d.intended_std_level, None)
            self.assertEqual(d.ad,                 None)
            self.assertEqual(d.note,               "")
            self.assertEqual(d.words,              None)
            self.assertEqual(d.tags,               [])
            self.assertEqual(d.time,               datetime.fromisoformat("2017-02-28T12:52:33"))
            self.assertEqual(d.pages,              None)
            self.assertEqual(d.stream,             None)
            self.assertEqual(d.std_level,          None)
            self.assertEqual(d.states,             [DocumentStateURI("/api/v1/doc/state/143/")])

            url = d.url()
            self.assertEqual(url, "https://datatracker.ietf.org/doc/review-bchv-rfc6890bis-04-genart-lc-kyzivat-2017-02-28")
            self.assertEqual(self.dt.session.get(url).status_code, 200)
        else:
            self.fail("Cannot find document")


    def test_document_shepwrit(self) -> None:
        for d in self.dt.documents(doctype=self.dt.document_type(DocumentTypeURI("/api/v1/name/doctypename/shepwrit"))):
            self.fail("shepwrit is not used, so this should return no documents")


    def test_document_slides(self) -> None:
        d  = self.dt.document(DocumentURI("/api/v1/doc/document/slides-65-l2vpn-4/"))
        if d is not None:
            self.assertEqual(d.internal_comments,  "")
            self.assertEqual(d.id,                 736)
            self.assertEqual(d.name,               "slides-65-l2vpn-4")
            self.assertEqual(d.notify,             "")
            self.assertEqual(d.order,              4)
            self.assertEqual(d.rev,                "00")
            self.assertEqual(d.external_url,       "")
            self.assertEqual(d.expires,            None)
            self.assertEqual(d.type,               DocumentTypeURI("/api/v1/name/doctypename/slides/"))
            self.assertEqual(d.group,              GroupURI("/api/v1/group/group/1593/"))
            self.assertEqual(d.resource_uri,       DocumentURI("/api/v1/doc/document/slides-65-l2vpn-4/"))
            self.assertEqual(d.title,              "Congruency for VPLS Mcast & Unicast Paths")
            self.assertEqual(d.abstract,           "")
            self.assertEqual(d.uploaded_filename,  "l2vpn-4.pdf")
            self.assertEqual(d.rfc,                None)
            self.assertEqual(d.shepherd,           None)
            self.assertEqual(d.submissions,        [])
            self.assertEqual(d.intended_std_level, None)
            self.assertEqual(d.ad,                 None)
            self.assertEqual(d.note,               "")
            self.assertEqual(d.words,              None)
            self.assertEqual(d.tags,               [])
            self.assertEqual(d.time,               datetime.fromisoformat("2006-04-07T17:30:22"))
            self.assertEqual(d.pages,              None)
            self.assertEqual(d.stream,             None)
            self.assertEqual(d.std_level,          None)
            self.assertEqual(d.states,             [DocumentStateURI("/api/v1/doc/state/141/"), DocumentStateURI("/api/v1/doc/state/138/")])

            url = d.url()
            self.assertEqual(url, "https://www.ietf.org/proceedings/65/slides/l2vpn-4.pdf")
            self.assertEqual(self.dt.session.get(url).status_code, 200)
        else:
            self.fail("Cannot find document")


    def test_document_statchg(self) -> None:
        d  = self.dt.document(DocumentURI("/api/v1/doc/document/status-change-rfc3044-rfc3187-orig-urn-regs-to-historic/"))
        if d is not None:
            self.assertEqual(d.internal_comments,  "")
            self.assertEqual(d.id,                 78306)
            self.assertEqual(d.name,               "status-change-rfc3044-rfc3187-orig-urn-regs-to-historic")
            self.assertEqual(d.notify,             "")
            self.assertEqual(d.order,              1)
            self.assertEqual(d.rev,                "00")
            self.assertEqual(d.external_url,       "")
            self.assertEqual(d.expires,            None)
            self.assertEqual(d.type,               DocumentTypeURI("/api/v1/name/doctypename/statchg/"))
            self.assertEqual(d.group,              GroupURI("/api/v1/group/group/2/"))
            self.assertEqual(d.resource_uri,       DocumentURI("/api/v1/doc/document/status-change-rfc3044-rfc3187-orig-urn-regs-to-historic/"))
            self.assertEqual(d.title,              "Change status of RFC 3044 and RFC 3187 (original ISSN and ISBN URN Namespace registrationS) to Historic")
            self.assertEqual(d.abstract,           "")
            self.assertEqual(d.uploaded_filename,  "")
            self.assertEqual(d.rfc,                None)
            self.assertEqual(d.shepherd,           None)
            self.assertEqual(d.submissions,        [])
            self.assertEqual(d.intended_std_level, None)
            self.assertEqual(d.ad,                 PersonURI("/api/v1/person/person/102154/"))
            self.assertEqual(d.note,               "")
            self.assertEqual(d.words,              None)
            self.assertEqual(d.tags,               [])
            self.assertEqual(d.time,               datetime.fromisoformat("2017-08-21T09:32:46"))
            self.assertEqual(d.pages,              None)
            self.assertEqual(d.stream,             StreamURI("/api/v1/name/streamname/ietf/"))
            self.assertEqual(d.std_level,          None)
            self.assertEqual(d.states,             [DocumentStateURI("/api/v1/doc/state/127/")])

            url = d.url()
            self.assertEqual(url, "https://www.ietf.org/sc/status-change-rfc3044-rfc3187-orig-urn-regs-to-historic-00.txt")
            self.assertEqual(self.dt.session.get(url).status_code, 200)
        else:
            self.fail("Cannot find document")


    def test_documents(self):
        doctype = self.dt.document_type(DocumentTypeURI("/api/v1/name/doctypename/draft"))
        group   = self.dt.group_from_acronym("xrblock")
        documents = list(self.dt.documents(doctype = doctype, group = group))
        self.assertEqual(len(documents), 21)
        self.assertEqual(documents[ 0].name, "draft-ietf-xrblock-rtcp-xr-discard-rle-metrics")
        self.assertEqual(documents[ 1].name, "draft-ietf-xrblock-rtcp-xr-pdv")
        self.assertEqual(documents[ 2].name, "draft-ietf-xrblock-rtcp-xr-meas-identity")
        self.assertEqual(documents[ 3].name, "draft-ietf-xrblock-rtcp-xr-delay")
        self.assertEqual(documents[ 4].name, "draft-ietf-xrblock-rtcp-xr-burst-gap-loss")
        self.assertEqual(documents[ 5].name, "draft-ietf-xrblock-rtcp-xr-burst-gap-discard")
        self.assertEqual(documents[ 6].name, "draft-ietf-xrblock-rtcp-xr-discard")
        self.assertEqual(documents[ 7].name, "draft-ietf-xrblock-rtcp-xr-qoe")
        self.assertEqual(documents[ 8].name, "draft-ietf-xrblock-rtcp-xr-jb")
        self.assertEqual(documents[ 9].name, "draft-ietf-xrblock-rtcp-xr-loss-conceal")
        self.assertEqual(documents[10].name, "draft-ietf-xrblock-rtcp-xr-concsec")
        self.assertEqual(documents[11].name, "draft-ietf-xrblock-rtcp-xr-synchronization")
        self.assertEqual(documents[12].name, "draft-ietf-xrblock-rtcp-xr-summary-stat")
        self.assertEqual(documents[13].name, "draft-ietf-xrblock-rtcp-xr-decodability")
        self.assertEqual(documents[14].name, "draft-ietf-xrblock-rtcp-xr-bytes-discarded-metric")
        self.assertEqual(documents[15].name, "draft-ietf-xrblock-rtcp-xt-discard-metrics")
        self.assertEqual(documents[16].name, "draft-ietf-xrblock-rtcp-xr-post-repair-loss-count")
        self.assertEqual(documents[17].name, "draft-ietf-xrblock-rtcp-xr-psi-decodability")
        self.assertEqual(documents[18].name, "draft-ietf-xrblock-rtcweb-rtcp-xr-metrics")
        self.assertEqual(documents[19].name, "draft-ietf-xrblock-rtcp-xr-video-lc")
        self.assertEqual(documents[20].name, "draft-ietf-xrblock-independent-burst-gap-discard")


    # FIXME: this needs to be updated
    def test_document_from_draft(self) -> None:
        d  = self.dt.document_from_draft("draft-ietf-avt-rtp-new")
        if d is not None:
            self.assertEqual(d.resource_uri, DocumentURI("/api/v1/doc/document/draft-ietf-avt-rtp-new/"))
        else:
            self.fail("Cannot find document")

    # FIXME: this needs to be updated
    def test_document_from_rfc(self) -> None:
        d  = self.dt.document_from_rfc("rfc3550")
        if d is not None:
            self.assertEqual(d.resource_uri, DocumentURI("/api/v1/doc/document/draft-ietf-avt-rtp-new/"))
        else:
            self.fail("Cannot find document")

    # FIXME: this needs to be updated
    def test_documents_from_bcp(self) -> None:
        d  = list(self.dt.documents_from_bcp("bcp205"))
        if d is not None:
            self.assertEqual(len(d), 1)
            self.assertEqual(d[0].resource_uri, DocumentURI("/api/v1/doc/document/draft-sheffer-rfc6982bis/"))
        else:
            self.fail("Cannot find document")

    # FIXME: this needs to be updated
    def test_documents_from_std(self) -> None:
        d  = list(self.dt.documents_from_std("std68"))
        self.assertEqual(len(d), 1)
        self.assertEqual(d[0].resource_uri, DocumentURI("/api/v1/doc/document/draft-crocker-rfc4234bis/"))


    def test_document_state(self) -> None:
        s = self.dt.document_state(DocumentStateURI('/api/v1/doc/state/7/'))
        if s is not None:
            self.assertEqual(s.id,           7)
            self.assertEqual(s.resource_uri, DocumentStateURI("/api/v1/doc/state/7/"))
            self.assertEqual(s.name,         "RFC Published")
            self.assertEqual(s.desc,         "The ID has been published as an RFC.")
            self.assertEqual(s.type,         DocumentStateTypeURI("/api/v1/doc/statetype/draft-iesg/"))
            self.assertEqual(s.next_states,  [DocumentStateURI("/api/v1/doc/state/8/")])
            self.assertEqual(s.order,        32)
            self.assertEqual(s.slug,         "pub")
            self.assertEqual(s.used,         True)
        else:
            self.fail("Cannot find state")


    def test_document_states(self) -> None:
        st = self.dt.document_state_type(DocumentStateTypeURI("/api/v1/doc/statetype/draft-rfceditor/"))
        states = list(self.dt.document_states(state_type = st))
        self.assertEqual(len(states), 19)
        self.assertEqual(states[ 0].name, 'AUTH')
        self.assertEqual(states[ 1].name, 'AUTH48')
        self.assertEqual(states[ 2].name, 'EDIT')
        self.assertEqual(states[ 3].name, 'IANA')
        self.assertEqual(states[ 4].name, 'IESG')
        self.assertEqual(states[ 5].name, 'ISR')
        self.assertEqual(states[ 6].name, 'ISR-AUTH')
        self.assertEqual(states[ 7].name, 'REF')
        self.assertEqual(states[ 8].name, 'RFC-EDITOR')
        self.assertEqual(states[ 9].name, 'TO')
        self.assertEqual(states[10].name, 'MISSREF')
        self.assertEqual(states[11].name, 'AUTH48-DONE')
        self.assertEqual(states[12].name, 'AUTH48-DONE')
        self.assertEqual(states[13].name, 'EDIT')
        self.assertEqual(states[14].name, 'IANA')
        self.assertEqual(states[15].name, 'IESG')
        self.assertEqual(states[16].name, 'ISR-AUTH')
        self.assertEqual(states[17].name, 'Pending')
        self.assertEqual(states[18].name, 'TI')


    def test_document_state_type(self) -> None:
        st = self.dt.document_state_type(DocumentStateTypeURI("/api/v1/doc/statetype/draft-rfceditor/"))
        if st is not None:
            self.assertEqual(st.resource_uri, DocumentStateTypeURI("/api/v1/doc/statetype/draft-rfceditor/"))
            self.assertEqual(st.slug,         "draft-rfceditor")
            self.assertEqual(st.label,        "RFC Editor state")
        else:
            self.fail("Cannot find state type")


    def test_document_state_types(self) -> None:
        st = list(self.dt.document_state_types())
        self.assertEqual(len(st), 24)
        self.assertEqual(st[ 0].slug, 'draft')
        self.assertEqual(st[ 1].slug, 'draft-iesg')
        self.assertEqual(st[ 2].slug, 'draft-iana')
        self.assertEqual(st[ 3].slug, 'draft-rfceditor')
        self.assertEqual(st[ 4].slug, 'draft-stream-ietf')
        self.assertEqual(st[ 5].slug, 'draft-stream-irtf')
        self.assertEqual(st[ 6].slug, 'draft-stream-ise')
        self.assertEqual(st[ 7].slug, 'draft-stream-iab')
        self.assertEqual(st[ 8].slug, 'slides')
        self.assertEqual(st[ 9].slug, 'minutes')
        self.assertEqual(st[10].slug, 'agenda')
        self.assertEqual(st[11].slug, 'liai-att')
        self.assertEqual(st[12].slug, 'charter')
        self.assertEqual(st[13].slug, 'conflrev')
        self.assertEqual(st[14].slug, 'draft-iana-action')
        self.assertEqual(st[15].slug, 'draft-iana-review')
        self.assertEqual(st[16].slug, 'statchg')
        self.assertEqual(st[17].slug, 'recording')
        self.assertEqual(st[18].slug, 'bluesheets')
        self.assertEqual(st[19].slug, 'reuse_policy')
        self.assertEqual(st[20].slug, 'review')
        self.assertEqual(st[21].slug, 'liaison')
        self.assertEqual(st[22].slug, 'shepwrit')
        self.assertEqual(st[23].slug, 'draft-iana-experts')


    def test_document_event(self) -> None:
        e = self.dt.document_event(DocumentEventURI("/api/v1/doc/docevent/729040/"))
        if e is not None:
            self.assertEqual(e.id,              729040)
            self.assertEqual(e.resource_uri,    DocumentEventURI("/api/v1/doc/docevent/729040/"))
            self.assertEqual(e.by,              PersonURI("/api/v1/person/person/121595/"))
            self.assertEqual(e.doc,             DocumentURI("/api/v1/doc/document/draft-irtf-cfrg-randomness-improvements/"))
            self.assertEqual(e.type,            "new_revision")
            self.assertEqual(e.desc,            "New version available: <b>draft-irtf-cfrg-randomness-improvements-09.txt</b>")
            self.assertEqual(e.rev,             "09")
            self.assertEqual(e.time,            datetime.fromisoformat("2020-01-27T06:41:36"))
        else:
            self.fail("Cannot find event")


    def test_document_events(self) -> None:
        p  = self.dt.person_from_email("csp@csperkins.org")
        d  = self.dt.document_from_draft("draft-ietf-avtcore-rtp-circuit-breakers")
        de = list(self.dt.document_events(doc=d, by=p, event_type="new_revision"))
        self.assertEqual(len(de), 19)
        self.assertEqual(de[ 0].id, 478637)
        self.assertEqual(de[ 1].id, 475709)
        self.assertEqual(de[ 2].id, 470372)
        self.assertEqual(de[ 3].id, 466353)
        self.assertEqual(de[ 4].id, 460235)
        self.assertEqual(de[ 5].id, 456912)
        self.assertEqual(de[ 6].id, 456736)
        self.assertEqual(de[ 7].id, 444539)
        self.assertEqual(de[ 8].id, 415925)
        self.assertEqual(de[ 9].id, 413197)
        self.assertEqual(de[10].id, 402942)
        self.assertEqual(de[11].id, 397776)
        self.assertEqual(de[12].id, 384673)
        self.assertEqual(de[13].id, 369306)
        self.assertEqual(de[14].id, 364835)
        self.assertEqual(de[15].id, 340119)
        self.assertEqual(de[16].id, 326064)
        self.assertEqual(de[17].id, 307226)
        self.assertEqual(de[18].id, 306017)


    def test_ballot_position_name(self) -> None:
        bp = self.dt.ballot_position_name(BallotPositionNameURI("/api/v1/name/ballotpositionname/moretime/"))
        if bp is not None:
            self.assertEqual(bp.blocking,     False)
            self.assertEqual(bp.desc,         "")
            self.assertEqual(bp.order,        0)
            self.assertEqual(bp.resource_uri, BallotPositionNameURI("/api/v1/name/ballotpositionname/moretime/"))
            self.assertEqual(bp.slug,         "moretime")
            self.assertEqual(bp.used,         True)


    def test_ballot_position_names(self) -> None:
        bps = list(self.dt.ballot_position_names())
        self.assertEqual(len(bps), 9)
        self.assertEqual(bps[0].slug, "moretime")
        self.assertEqual(bps[1].slug, "notready")
        self.assertEqual(bps[2].slug, "yes")
        self.assertEqual(bps[3].slug, "noobj")
        self.assertEqual(bps[4].slug, "block")
        self.assertEqual(bps[5].slug, "discuss")
        self.assertEqual(bps[6].slug, "abstain")
        self.assertEqual(bps[7].slug, "recuse")
        self.assertEqual(bps[8].slug, "norecord")


    def test_ballot_type(self) -> None:
        bt = self.dt.ballot_type(BallotTypeURI("/api/v1/doc/ballottype/5/"))
        if bt is not None:
            self.assertEqual(bt.doc_type,       DocumentTypeURI("/api/v1/name/doctypename/conflrev/"))
            self.assertEqual(bt.id,             5)
            self.assertEqual(bt.name,           "Approve")
            self.assertEqual(bt.order,          0)
            self.assertEqual(len(bt.positions), 6)
            self.assertEqual(bt.positions[0],   BallotPositionNameURI("/api/v1/name/ballotpositionname/yes/"))
            self.assertEqual(bt.positions[1],   BallotPositionNameURI("/api/v1/name/ballotpositionname/noobj/"))
            self.assertEqual(bt.positions[2],   BallotPositionNameURI("/api/v1/name/ballotpositionname/discuss/"))
            self.assertEqual(bt.positions[3],   BallotPositionNameURI("/api/v1/name/ballotpositionname/abstain/"))
            self.assertEqual(bt.positions[4],   BallotPositionNameURI("/api/v1/name/ballotpositionname/recuse/"))
            self.assertEqual(bt.positions[5],   BallotPositionNameURI("/api/v1/name/ballotpositionname/norecord/"))
            self.assertEqual(bt.question,       "Is this the correct conflict review response?")
            self.assertEqual(bt.resource_uri,   BallotTypeURI("/api/v1/doc/ballottype/5/"))
            self.assertEqual(bt.slug,           "conflrev")
            self.assertEqual(bt.used,           True)
        else:
            self.fail("Could not find ballot type")


    def test_ballot_types_doctype(self) -> None:
        bts = list(self.dt.ballot_types(self.dt.document_type(DocumentTypeURI("/api/v1/name/doctypename/draft"))))
        self.assertEqual(len(bts), 2)
        self.assertEqual(bts[0].slug, "irsg-approve")
        self.assertEqual(bts[1].slug, "approve")


    def test_ballot_document_event(self) -> None:
        e = self.dt.ballot_document_event(BallotDocumentEventURI("/api/v1/doc/ballotdocevent/744784/"))
        if e is not None:
            self.assertEqual(e.ballot_type,  BallotTypeURI("/api/v1/doc/ballottype/5/"))
            self.assertEqual(e.by,           PersonURI("/api/v1/person/person/21684/"))
            self.assertEqual(e.desc,         'Created "Approve" ballot')
            self.assertEqual(e.doc,          DocumentURI("/api/v1/doc/document/conflict-review-dold-payto/"))
            self.assertEqual(e.docevent_ptr, DocumentEventURI("/api/v1/doc/docevent/744784/"))
            self.assertEqual(e.id,           744784)
            self.assertEqual(e.resource_uri, BallotDocumentEventURI("/api/v1/doc/ballotdocevent/744784/"))
            self.assertEqual(e.rev,          "00")
            self.assertEqual(e.time,         datetime.fromisoformat("2020-04-04T10:57:29"))
            self.assertEqual(e.type,         "created_ballot")
        else:
            self.fail("Cannot find ballot event")


    def test_ballot_document_events(self) -> None:
        d  = self.dt.document_from_draft("draft-ietf-avtcore-rtp-circuit-breakers")
        de = list(self.dt.ballot_document_events(doc=d))
        self.assertEqual(len(de), 2)
        self.assertEqual(de[0].id, 478676)
        self.assertEqual(de[1].id, 461800)

        bt = self.dt.ballot_type(BallotTypeURI("/api/v1/doc/ballottype/3/")) # Charter approval
        p  = self.dt.person(PersonURI("/api/v1/person/person/108756/"))      # Cindy Morgan
        d  = self.dt.document(DocumentURI("/api/v1/doc/document/charter-ietf-rmcat/"))
        de = list(self.dt.ballot_document_events(doc = d, ballot_type = bt, by = p, event_type = "closed_ballot"))
        self.assertEqual(len(de), 1)
        self.assertEqual(de[0].id, 304166)


    def test_documents_authored_by_person(self) -> None:
        p = self.dt.person_from_email("ladan@isi.edu")
        if p is not None:
            a = list(self.dt.documents_authored_by_person(p))
            self.assertEqual(len(a), 7)
            self.assertEqual(a[0].document, DocumentURI(uri='/api/v1/doc/document/draft-gharai-ac3/'))
            self.assertEqual(a[1].document, DocumentURI(uri='/api/v1/doc/document/draft-gharai-hdtv-video/'))
            self.assertEqual(a[2].document, DocumentURI(uri='/api/v1/doc/document/draft-ietf-avt-smpte292-video/'))
            self.assertEqual(a[3].document, DocumentURI(uri='/api/v1/doc/document/draft-gharai-avt-uncomp-video/'))
            self.assertEqual(a[4].document, DocumentURI(uri='/api/v1/doc/document/draft-ietf-avt-uncomp-video/'))
            self.assertEqual(a[5].document, DocumentURI(uri='/api/v1/doc/document/draft-gharai-avt-tfrc-profile/'))
            self.assertEqual(a[6].document, DocumentURI(uri='/api/v1/doc/document/draft-ietf-avt-tfrc-profile/'))
        else:
            self.fail("Cannot find person");


    def test_documents_authored_by_email(self) -> None:
        e = self.dt.email(EmailURI("/api/v1/person/email/ladan@isi.edu/"))
        if e is not None:
            a = list(self.dt.documents_authored_by_email(e))
            self.assertEqual(len(a), 7)
            self.assertEqual(a[0].document, DocumentURI(uri='/api/v1/doc/document/draft-gharai-ac3/'))
            self.assertEqual(a[1].document, DocumentURI(uri='/api/v1/doc/document/draft-gharai-hdtv-video/'))
            self.assertEqual(a[2].document, DocumentURI(uri='/api/v1/doc/document/draft-ietf-avt-smpte292-video/'))
            self.assertEqual(a[3].document, DocumentURI(uri='/api/v1/doc/document/draft-gharai-avt-uncomp-video/'))
            self.assertEqual(a[4].document, DocumentURI(uri='/api/v1/doc/document/draft-ietf-avt-uncomp-video/'))
            self.assertEqual(a[5].document, DocumentURI(uri='/api/v1/doc/document/draft-gharai-avt-tfrc-profile/'))
            self.assertEqual(a[6].document, DocumentURI(uri='/api/v1/doc/document/draft-ietf-avt-tfrc-profile/'))
        else:
            self.fail("Cannot find person");




    # FIXME: this needs to be updated
    def test_submission(self) -> None:
        s  = self.dt.submission(SubmissionURI("/api/v1/submit/submission/2402/"))
        if s is not None:
            #self.assertEqual(s.abstract,        "Internet technical specifications often need to...")
            self.assertEqual(s.access_key,      "f77d08da6da54f3cbecca13d31646be8")
            self.assertEqual(s.auth_key,        "fMm6hur5dJ7gV58x5SE0vkHUoDOrSuSF")
            self.assertEqual(s.authors,         "[{'email': 'dcrocker@bbiw.net', 'name': 'Dave Crocker'}, {'email': 'paul.overell@thus.net', 'name': 'Paul Overell'}]")
            self.assertEqual(s.checks,          [SubmissionCheckURI("/api/v1/submit/submissioncheck/386/")])
            self.assertEqual(s.document_date,   "2007-10-09")
            self.assertEqual(s.draft,           DocumentURI("/api/v1/doc/document/draft-crocker-rfc4234bis/"))
            self.assertEqual(s.file_size,       27651)
            self.assertEqual(s.file_types,      ".txt,.xml,.pdf")
            #self.assertEqual(s.first_two_pages, "\n\n\nNetwork Working Group...")
            self.assertEqual(s.group,           GroupURI("/api/v1/group/group/1027/"))
            self.assertEqual(s.id,              2402)
            self.assertEqual(s.name,            "draft-crocker-rfc4234bis")
            self.assertEqual(s.note,            "")
            self.assertEqual(s.pages,           13)
            self.assertEqual(s.remote_ip,       "72.255.3.179")
            self.assertEqual(s.replaces,        "")
            self.assertEqual(s.resource_uri,    SubmissionURI("/api/v1/submit/submission/2402/"))
            self.assertEqual(s.rev,             "01")
            self.assertEqual(s.state,           "/api/v1/name/draftsubmissionstatename/posted/")
            self.assertEqual(s.submission_date, "2007-10-09")
            self.assertEqual(s.submitter,       "Dave Crocker")
            self.assertEqual(s.title,           "Augmented BNF for Syntax Specifications: ABNF")
            self.assertEqual(s.words,           None)
        else:
            self.fail("Cannot find submission")


    def test_submission_event(self) -> None:
        e  = self.dt.submission_event(SubmissionEventURI("/api/v1/submit/submissionevent/188542/"))
        if e is not None:
            self.assertEqual(e.by,           PersonURI("/api/v1/person/person/115824/"))
            self.assertEqual(e.desc,         "Uploaded submission")
            self.assertEqual(e.id,           188542)
            self.assertEqual(e.resource_uri, SubmissionEventURI("/api/v1/submit/submissionevent/188542/"))
            self.assertEqual(e.submission,   SubmissionURI("/api/v1/submit/submission/111128/"))
            self.assertEqual(e.time,         datetime.fromisoformat("2020-03-23T04:18:27"))
        else:
            self.fail("Cannot find submission event")


    # FIXME: this needs to be updated
    def test_document_type(self) -> None:
        doctype = self.dt.document_type(DocumentTypeURI("/api/v1/name/doctypename/draft"))
        if doctype is not None:
            self.assertEqual(doctype.resource_uri, DocumentTypeURI("/api/v1/name/doctypename/draft/"))
            self.assertEqual(doctype.name,         "Draft")
            self.assertEqual(doctype.used,         True)
            self.assertEqual(doctype.prefix,       "draft")
            self.assertEqual(doctype.slug,         "draft")
            self.assertEqual(doctype.desc,         "")
            self.assertEqual(doctype.order,        0)
        else:
            self.fail("Cannot find doctype")

    # FIXME: this needs to be updated
    def test_document_types(self) -> None:
        types = list(self.dt.document_types())
        self.assertEqual(len(types), 13)
        self.assertEqual(types[ 0].slug, "agenda")
        self.assertEqual(types[ 1].slug, "bluesheets")
        self.assertEqual(types[ 2].slug, "charter")
        self.assertEqual(types[ 3].slug, "conflrev")
        self.assertEqual(types[ 4].slug, "draft")
        self.assertEqual(types[ 5].slug, "liaison")
        self.assertEqual(types[ 6].slug, "liai-att")
        self.assertEqual(types[ 7].slug, "minutes")
        self.assertEqual(types[ 8].slug, "recording")
        self.assertEqual(types[ 9].slug, "review")
        self.assertEqual(types[10].slug, "shepwrit")
        self.assertEqual(types[11].slug, "slides")
        self.assertEqual(types[12].slug, "statchg")

    # -----------------------------------------------------------------------------------------------------------------------------
    # Tests relating to streams:

    # FIXME: this needs to be updated
    def test_stream(self) -> None:
        stream = self.dt.stream(StreamURI("/api/v1/name/streamname/irtf/"))
        if stream is not None:
            self.assertEqual(stream.desc,         "IRTF Stream")
            self.assertEqual(stream.name,         "IRTF")
            self.assertEqual(stream.order,        3)
            self.assertEqual(stream.resource_uri, StreamURI("/api/v1/name/streamname/irtf/"))
            self.assertEqual(stream.slug,         "irtf")
            self.assertEqual(stream.used,         True)
        else:
            self.fail("Cannot find stream")

    # FIXME: this needs to be updated
    def test_streams(self) -> None:
        streams = list(self.dt.streams())
        self.assertEqual(len(streams), 5)
        self.assertEqual(streams[ 0].slug, "ietf")
        self.assertEqual(streams[ 1].slug, "ise")
        self.assertEqual(streams[ 2].slug, "irtf")
        self.assertEqual(streams[ 3].slug, "iab")
        self.assertEqual(streams[ 4].slug, "legacy")

    # -----------------------------------------------------------------------------------------------------------------------------
    # Tests relating to groups:

    # FIXME: this needs to be updated
    def test_group(self) -> None:
        group = self.dt.group(GroupURI("/api/v1/group/group/941/"))
        if group is not None:
            self.assertEqual(group.acronym,        "avt")
            self.assertEqual(group.ad,             None)
            self.assertEqual(group.charter,        DocumentURI("/api/v1/doc/document/charter-ietf-avt/"))
            self.assertEqual(group.comments,       "")
            self.assertEqual(group.description,    "\n  The Audio/Video Transport Working Group was formed to specify a protocol \n  for real-time transmission of audio and video over unicast and multicast \n  UDP/IP. This is the Real-time Transport Protocol, RTP, along with its \n  associated profiles and payload formats.")
            self.assertEqual(group.id,             941)
            self.assertEqual(group.list_archive,   "https://mailarchive.ietf.org/arch/search/?email_list=avt")
            self.assertEqual(group.list_email,     "avt@ietf.org")
            self.assertEqual(group.list_subscribe, "https://www.ietf.org/mailman/listinfo/avt")
            self.assertEqual(group.name,           "Audio/Video Transport")
            self.assertEqual(group.parent,         GroupURI("/api/v1/group/group/1683/"))
            self.assertEqual(group.resource_uri,   GroupURI("/api/v1/group/group/941/"))
            self.assertEqual(group.state,          GroupStateURI("/api/v1/name/groupstatename/conclude/"))
            self.assertEqual(group.time,           datetime.fromisoformat("2011-12-09T12:00:00"))
            self.assertEqual(group.type,           "/api/v1/name/grouptypename/wg/")
            self.assertEqual(group.unused_states,  [])
            self.assertEqual(group.unused_tags,    [])
        else:
            self.fail("Cannot find group")


    def test_group_from_acronym(self) -> None:
        group = self.dt.group_from_acronym("avt")
        if group is not None:
            self.assertEqual(group.id, 941)
        else:
            self.fail("Cannot find group")


    def test_group_from_acronym_invalid(self) -> None:
        group = self.dt.group_from_acronym("invalid")
        self.assertIsNone(group)


    def test_groups(self) -> None:
        groups = self.dt.groups()
        self.assertIsNot(groups, None)


    def test_groups_namecontains(self) -> None:
        groups = list(self.dt.groups(name_contains="IRTF"))
        self.assertEqual(len(groups), 2)
        self.assertEqual(groups[0].id, 3)
        self.assertEqual(groups[1].id, 1853)


    def test_group_history(self) -> None:
        group_history = self.dt.group_history(GroupHistoryURI("/api/v1/group/grouphistory/4042/"))
        if group_history is not None:
            self.assertEqual(group_history.acronym,              "git")
            self.assertEqual(group_history.ad,                   None)
            self.assertEqual(group_history.comments,             "")
            self.assertEqual(group_history.description,          "")
            self.assertEqual(group_history.group,                GroupURI("/api/v1/group/group/2233/"))
            self.assertEqual(group_history.id,                   4042)
            self.assertEqual(group_history.list_archive,         "https://mailarchive.ietf.org/arch/browse/ietf-and-github/")
            self.assertEqual(group_history.list_email,           "ietf-and-github@ietf.org")
            self.assertEqual(group_history.list_subscribe,       "https://www.ietf.org/mailman/listinfo/ietf-and-github")
            self.assertEqual(group_history.name,                 "GitHub Integration and Tooling")
            self.assertEqual(group_history.parent,               GroupURI("/api/v1/group/group/1008/"))
            self.assertEqual(group_history.resource_uri,         GroupHistoryURI("/api/v1/group/grouphistory/4042/"))
            self.assertEqual(group_history.state,                GroupStateURI("/api/v1/name/groupstatename/active/"))
            self.assertEqual(group_history.time,                 datetime.fromisoformat("2019-02-08T14:07:27"))
            self.assertEqual(group_history.type,                 "/api/v1/name/grouptypename/wg/")
            self.assertEqual(group_history.unused_states,        [])
            self.assertEqual(group_history.unused_tags,          [])
            self.assertEqual(group_history.uses_milestone_dates, True)
        else:
            self.fail("Cannot find group history")


    def test_group_histories_from_acronym(self) -> None:
        group_histories = list(self.dt.group_histories_from_acronym("spud"))
        self.assertEqual(len(group_histories), 2)
        self.assertEqual(group_histories[0].id, 2179)
        self.assertEqual(group_histories[1].id, 2257)


    def test_group_histories(self) -> None:
        group_histories = self.dt.group_histories()
        self.assertIsNot(group_histories, None)


    def test_group_event(self) -> None:
        group_event = self.dt.group_event(GroupEventURI("/api/v1/group/groupevent/16849/"))
        if group_event is not None:
            self.assertEqual(group_event.by,           PersonURI("/api/v1/person/person/108756/"))
            self.assertEqual(group_event.desc,         "Added milestone \"Submit data flow information model (informational)\", due 2020-04-30, from approved charter")
            self.assertEqual(group_event.group,        GroupURI("/api/v1/group/group/1962/"))
            self.assertEqual(group_event.id,           16849)
            self.assertEqual(group_event.resource_uri, GroupEventURI("/api/v1/group/groupevent/16849/"))
            self.assertEqual(group_event.time,         datetime.fromisoformat("2020-04-20T13:31:48"))
            self.assertEqual(group_event.type,         "changed_milestone")
        else:
            self.fail("Cannot find group event")


    def test_group_events_by(self) -> None:
        group_events_by = self.dt.group_events(by=self.dt.person(PersonURI("/api/v1/person/person/108756/")))
        self.assertIsNot(group_events_by, None)


    def test_group_events_group(self) -> None:
        group_events_group = list(self.dt.group_events(group=self.dt.group(GroupURI("/api/v1/group/group/1997/"))))
        self.assertEqual(len(group_events_group),  4)
        self.assertEqual(group_events_group[0].id, 9652)
        self.assertEqual(group_events_group[1].id, 9585)
        self.assertEqual(group_events_group[2].id, 9151)
        self.assertEqual(group_events_group[3].id, 8975)


    def test_group_events_type(self) -> None:
        group_events_type = self.dt.group_events(type="changed_state")
        self.assertIsNot(group_events_type, None)


    def test_group_url(self) -> None:
        group_url = self.dt.group_url(GroupUrlURI("/api/v1/group/groupurl/1/"))
        if group_url is not None:
            self.assertEqual(group_url.group,        GroupURI("/api/v1/group/group/934/"))
            self.assertEqual(group_url.id,           1)
            self.assertEqual(group_url.name,         "Applications Area Web Page")
            self.assertEqual(group_url.resource_uri, GroupUrlURI("/api/v1/group/groupurl/1/"))
            self.assertEqual(group_url.url,          "http://www.apps.ietf.org/")
        else:
            self.fail("Cannot find group URL")


    def test_group_urls(self) -> None:
        group_urls = list(self.dt.group_urls(self.dt.group(GroupURI("/api/v1/group/group/1062/"))))
        self.assertEqual(len(group_urls),  1)
        self.assertEqual(group_urls[0].id, 20)


    def test_group_milestone_statename(self) -> None:
        group_milestone_statename = self.dt.group_milestone_statename(GroupMilestoneStateNameURI("/api/v1/name/groupmilestonestatename/active/"))
        if group_milestone_statename is not None:
            self.assertEqual(group_milestone_statename.desc,  "")
            self.assertEqual(group_milestone_statename.order, 1)
            self.assertEqual(group_milestone_statename.slug,  "active")
            self.assertEqual(group_milestone_statename.used,  True)
        else:
            self.fail("Cannot find group milestone state name")


    def test_group_milestone_statenames(self) -> None:
        group_milestone_statenames = list(self.dt.group_milestone_statenames())
        self.assertEqual(len(group_milestone_statenames),    4)
        self.assertEqual(group_milestone_statenames[0].slug, "active")
        self.assertEqual(group_milestone_statenames[1].slug, "deleted")
        self.assertEqual(group_milestone_statenames[2].slug, "review")
        self.assertEqual(group_milestone_statenames[3].slug, "charter")


    def test_group_milestone(self) -> None:
        group_milestone = self.dt.group_milestone(GroupMilestoneURI("/api/v1/group/groupmilestone/1520/"))
        if group_milestone is not None:
            self.assertEqual(group_milestone.desc,         "Define a protocol for the link and IP layer.")
            self.assertEqual(group_milestone.docs,         [])
            self.assertEqual(group_milestone.due,          "1988-03-31")
            self.assertEqual(group_milestone.group,        GroupURI("/api/v1/group/group/1209/"))
            self.assertEqual(group_milestone.id,           1520)
            self.assertEqual(group_milestone.order,        None)
            self.assertEqual(group_milestone.resolved,     "")
            self.assertEqual(group_milestone.resource_uri, GroupMilestoneURI("/api/v1/group/groupmilestone/1520/"))
            self.assertEqual(group_milestone.state,        GroupMilestoneStateNameURI("/api/v1/name/groupmilestonestatename/active/"))
            self.assertEqual(group_milestone.time,         datetime.fromisoformat("2012-02-26T00:21:52"))
        else:
            self.fail("Cannot find group milestone")


    def test_group_milestones(self) -> None:
        group_milestones = self.dt.group_milestones()
        self.assertIsNot(group_milestones, None)


    def test_group_milestones_group(self) -> None:
        group_milestones = list(self.dt.group_milestones(group=self.dt.group(GroupURI("/api/v1/group/group/1209/"))))
        self.assertEqual(len(group_milestones),  1)
        self.assertEqual(group_milestones[0].id, 1520)
        self.assertIsNot(group_milestones, None)


    def test_group_milestones_state(self) -> None:
        group_milestones = self.dt.group_milestones(state=self.dt.group_milestone_statename(GroupMilestoneStateNameURI("/api/v1/name/groupmilestonestatename/active/")))
        self.assertIsNot(group_milestones, None)


<<<<<<< HEAD
    def test_role_name(self) -> None:
        role_name = self.dt.role_name(RoleNameURI("/api/v1/name/rolename/ceo/"))
        if role_name is not None:
            self.assertEqual(role_name.desc,         "")
            self.assertEqual(role_name.name,         "CEO")
            self.assertEqual(role_name.order,        0)
            self.assertEqual(role_name.resource_uri, RoleNameURI("/api/v1/name/rolename/ceo/"))
            self.assertEqual(role_name.slug,         "ceo")
            self.assertEqual(role_name.used,         True)
        else:
            self.fail("Cannot find role name")


    def test_role_names(self) -> None:
        role_names = list(self.dt.role_names())
        self.assertEqual(len(role_names), 25)
        self.assertEqual(role_names[0].slug, "ceo")
        self.assertEqual(role_names[1].slug, "coord")
        self.assertEqual(role_names[2].slug, "comdir")
        self.assertEqual(role_names[3].slug, "lead")
        self.assertEqual(role_names[4].slug, "trac-admin")
        self.assertEqual(role_names[5].slug, "trac-editor")
        self.assertEqual(role_names[6].slug, "chair")
        self.assertEqual(role_names[7].slug, "ad")
        self.assertEqual(role_names[8].slug, "execdir")
        self.assertEqual(role_names[9].slug, "admdir")
        self.assertEqual(role_names[10].slug, "pre-ad")
        self.assertEqual(role_names[11].slug, "advisor")
        self.assertEqual(role_names[12].slug, "liaiman")
        self.assertEqual(role_names[13].slug, "techadv")
        self.assertEqual(role_names[14].slug, "auth")
        self.assertEqual(role_names[15].slug, "editor")
        self.assertEqual(role_names[16].slug, "delegate")
        self.assertEqual(role_names[17].slug, "secr")
        self.assertEqual(role_names[18].slug, "member")
        self.assertEqual(role_names[19].slug, "atlarge")
        self.assertEqual(role_names[20].slug, "liaison")
        self.assertEqual(role_names[21].slug, "announce")
        self.assertEqual(role_names[22].slug, "matman")
        self.assertEqual(role_names[23].slug, "recman")
        self.assertEqual(role_names[24].slug, "reviewer")


    def test_group_role(self) -> None:
        group_role = self.dt.group_role(GroupRoleURI("/api/v1/group/role/1076/"))
        if group_role is not None:
            self.assertEqual(group_role.email,  EmailURI("/api/v1/person/email/csp@csperkins.org/"))
            self.assertEqual(group_role.group,  GroupURI("/api/v1/group/group/1727/"))
            self.assertEqual(group_role.id,     1076)
            self.assertEqual(group_role.name,   RoleNameURI("/api/v1/name/rolename/chair/"))
            self.assertEqual(group_role.person, PersonURI("/api/v1/person/person/20209/"))
        else:
            self.fail("Cannot find group role")


    def test_group_roles(self) -> None:
        group_roles = self.dt.group_roles()
        self.assertIsNot(group_roles, None)

    def test_group_roles_email(self) -> None:
        group_roles = list(self.dt.group_roles(email="csp@csperkins.org"))
        self.assertEqual(len(group_roles), 7)
        self.assertEqual(group_roles[0].id, 1076)
        self.assertEqual(group_roles[1].id, 9355)
        self.assertEqual(group_roles[2].id, 8464)
        self.assertEqual(group_roles[3].id, 8465)
        self.assertEqual(group_roles[4].id, 8466)
        self.assertEqual(group_roles[5].id, 3998)
        self.assertEqual(group_roles[6].id, 9670)


    def test_group_roles_group(self) -> None:
        group_roles = list(self.dt.group_roles(group=self.dt.group(GroupURI("/api/v1/group/group/1997/"))))
        self.assertEqual(len(group_roles), 3)
        self.assertEqual(group_roles[0].id, 3036)
        self.assertEqual(group_roles[1].id, 3037)
        self.assertEqual(group_roles[2].id, 3038)


    def test_group_roles_name(self) -> None:
        group_roles = self.dt.group_roles(name=self.dt.role_name(RoleNameURI("/api/v1/name/rolename/chair/")))
        self.assertIsNot(group_roles, None)


    def test_group_roles_person(self) -> None:
        group_roles = list(self.dt.group_roles(person=self.dt.person(PersonURI("/api/v1/person/person/20209/"))))
        self.assertEqual(len(group_roles), 7)
        self.assertEqual(group_roles[0].id, 1076)
        self.assertEqual(group_roles[1].id, 9355)
        self.assertEqual(group_roles[2].id, 8464)
        self.assertEqual(group_roles[3].id, 8465)
        self.assertEqual(group_roles[4].id, 8466)
        self.assertEqual(group_roles[5].id, 3998)
        self.assertEqual(group_roles[6].id, 9670)
=======
    def test_group_milestone_history(self) -> None:
        group_milestone_history = self.dt.group_milestone_history(GroupMilestoneHistoryURI("/api/v1/group/groupmilestonehistory/1433/"))
        if group_milestone_history is not None:
            self.assertEqual(group_milestone_history.desc,         "Agreement on charter and issues in current draft.")
            self.assertEqual(group_milestone_history.docs,         [])
            self.assertEqual(group_milestone_history.due,          "1996-05-31")
            self.assertEqual(group_milestone_history.group,        GroupURI("/api/v1/group/group/1326/"))
            self.assertEqual(group_milestone_history.id,           1433)
            self.assertEqual(group_milestone_history.milestone,    GroupMilestoneURI("/api/v1/group/groupmilestone/2114/"))
            self.assertEqual(group_milestone_history.order,        None)
            self.assertEqual(group_milestone_history.resolved,     "Done")
            self.assertEqual(group_milestone_history.resource_uri, GroupMilestoneHistoryURI("/api/v1/group/groupmilestonehistory/1433/"))
            self.assertEqual(group_milestone_history.state,        GroupMilestoneStateNameURI("/api/v1/name/groupmilestonestatename/active/"))
            self.assertEqual(group_milestone_history.time,         datetime.fromisoformat("2013-05-20T15:42:45"))
        else:
            self.fail("Cannot find group milestone history")


    def test_group_milestone_histories(self) -> None:
        group_milestone_histories = self.dt.group_milestone_histories()
        self.assertIsNot(group_milestone_histories, None)


    def test_group_milestone_histories_group(self) -> None:
        group_milestone_histories = list(self.dt.group_milestone_histories(group=self.dt.group(GroupURI("/api/v1/group/group/1326/"))))
        self.assertEqual(len(group_milestone_histories), 24)


    def test_group_milestone_histories_milestone(self) -> None:
        group_milestone_histories = list(self.dt.group_milestone_histories(milestone=self.dt.group_milestone(GroupMilestoneURI("/api/v1/group/groupmilestone/2114"))))
        self.assertEqual(len(group_milestone_histories),  1)
        self.assertEqual(group_milestone_histories[0].id, 1433)


    def test_group_milestone_histories_state(self) -> None:
        group_milestone_histories = self.dt.group_milestone_histories(state=self.dt.group_milestone_statename(GroupMilestoneStateNameURI("/api/v1/name/groupmilestonestatename/active/")))
        self.assertIsNot(group_milestone_histories, None)


    def test_group_milestone_event(self) -> None:
        group_milestone_event = self.dt.group_milestone_event(GroupMilestoneEventURI("/api/v1/group/milestonegroupevent/16849/"))
        if group_milestone_event is not None:
            self.assertEqual(group_milestone_event.by,             PersonURI("/api/v1/person/person/108756/"))
            self.assertEqual(group_milestone_event.desc,           "Added milestone \"Submit data flow information model (informational)\", due 2020-04-30, from approved charter")
            self.assertEqual(group_milestone_event.group,          GroupURI("/api/v1/group/group/1962/"))
            self.assertEqual(group_milestone_event.groupevent_ptr, GroupEventURI("/api/v1/group/groupevent/16849/"))
            self.assertEqual(group_milestone_event.id,             16849)
            self.assertEqual(group_milestone_event.milestone,      GroupMilestoneURI("/api/v1/group/groupmilestone/8539/"))
            self.assertEqual(group_milestone_event.resource_uri,   GroupMilestoneEventURI("/api/v1/group/milestonegroupevent/16849/"))
            self.assertEqual(group_milestone_event.time,           datetime.fromisoformat("2020-04-20T13:31:48"))
            self.assertEqual(group_milestone_event.type,           "changed_milestone")
        else:
            self.fail("Cannot find group milestone event")


    def test_group_milestone_events(self) -> None:
        group_milestone_events = self.dt.group_milestone_events()
        self.assertIsNot(group_milestone_events, None)


    def test_group_milestone_events_by(self) -> None:
        group_milestone_events = self.dt.group_milestone_events(by=self.dt.person(PersonURI("/api/v1/person/person/108756/")))
        self.assertIsNot(group_milestone_events, None)


    def test_group_milestone_events_group(self) -> None:
        group_milestone_events = list(self.dt.group_milestone_events(group=self.dt.group(GroupURI("/api/v1/group/group/1326/"))))
        self.assertEqual(len(group_milestone_events), 35)


    def test_group_milestone_events_milestone(self) -> None:
        group_milestone_events = list(self.dt.group_milestone_events(milestone=self.dt.group_milestone(GroupMilestoneURI("/api/v1/group/groupmilestone/6489/"))))
        self.assertEqual(len(group_milestone_events),  3)
        self.assertEqual(group_milestone_events[0].id, 16331)
        self.assertEqual(group_milestone_events[1].id, 11947)
        self.assertEqual(group_milestone_events[2].id, 7224)


    def test_group_milestone_events_type(self) -> None:
        group_milestone_events = self.dt.group_milestone_events(type="changed_milestone")
        self.assertIsNot(group_milestone_events, None)
>>>>>>> 0e079046


    def test_groups_state(self) -> None:
        groups = list(self.dt.groups(state=self.dt.group_state(GroupStateURI("/api/v1/name/groupstatename/abandon"))))
        self.assertEqual(len(groups), 6)
        self.assertEqual(groups[0].id, 1949)
        self.assertEqual(groups[1].id, 2009)
        self.assertEqual(groups[2].id, 2018)
        self.assertEqual(groups[3].id, 2155)
        self.assertEqual(groups[4].id, 2190)
        self.assertEqual(groups[5].id, 2200)


    def test_groups_parent(self) -> None:
        groups = list(self.dt.groups(parent=self.dt.group(GroupURI("/api/v1/group/group/1/"))))
        self.assertEqual(len(groups), 2)
        self.assertEqual(groups[0].id, 2)
        self.assertEqual(groups[1].id, 2225)


    def test_group_state(self) -> None:
        state = self.dt.group_state(GroupStateURI("/api/v1/name/groupstatename/abandon"))
        if state is not None:
            self.assertEqual(state.desc,         "Formation of the group (most likely a BoF or Proposed WG) was abandoned")
            self.assertEqual(state.name,         "Abandoned")
            self.assertEqual(state.order,        0)
            self.assertEqual(state.resource_uri, GroupStateURI("/api/v1/name/groupstatename/abandon/"))
            self.assertEqual(state.slug,         "abandon")
            self.assertEqual(state.used,         True)
        else:
            self.fail("Cannot find group state")


    # FIXME: this needs to be updated
    def test_group_states(self) -> None:
        states = list(self.dt.group_states())
        self.assertEqual(len(states),  9)
        self.assertEqual(states[0].slug, "abandon")
        self.assertEqual(states[1].slug, "active")
        self.assertEqual(states[2].slug, "bof")
        self.assertEqual(states[3].slug, "bof-conc")
        self.assertEqual(states[4].slug, "conclude")
        self.assertEqual(states[5].slug, "dormant")
        self.assertEqual(states[6].slug, "proposed")
        self.assertEqual(states[7].slug, "replaced")
        self.assertEqual(states[8].slug, "unknown")


    # -----------------------------------------------------------------------------------------------------------------------------
    # Tests relating to meetings:

    def test_meeting_schedule(self) -> None:
        schedule = self.dt.meeting_schedule(ScheduleURI("/api/v1/meeting/schedule/209/"))
        if schedule is not None:
            self.assertEqual(schedule.id,           209)
            self.assertEqual(schedule.resource_uri, ScheduleURI("/api/v1/meeting/schedule/209/"))
            self.assertEqual(schedule.meeting,      MeetingURI("/api/v1/meeting/meeting/365/"))
            self.assertEqual(schedule.owner,        PersonURI("/api/v1/person/person/109129/"))
            self.assertEqual(schedule.name,         "prelim-fix")
            self.assertEqual(schedule.visible,      True)
            self.assertEqual(schedule.public,       True)
            self.assertEqual(schedule.badness,      None)
        else:
            self.fail("cannot find meeting schedule")


    def test_meeting_session_assignment(self) -> None:
        assignment = self.dt.meeting_session_assignment(SessionAssignmentURI("/api/v1/meeting/schedtimesessassignment/61212/"))
        if assignment is not None:
            self.assertEqual(assignment.id,           61212)
            self.assertEqual(assignment.modified,     datetime.fromisoformat("2017-10-17T12:14:33"))
            self.assertEqual(assignment.extendedfrom, None)
            self.assertEqual(assignment.timeslot,     TimeslotURI("/api/v1/meeting/timeslot/9132/"))
            self.assertEqual(assignment.session,      SessionURI("/api/v1/meeting/session/25907/"))
            self.assertEqual(assignment.agenda,       ScheduleURI("/api/v1/meeting/schedule/787/"))
            self.assertEqual(assignment.schedule,     ScheduleURI("/api/v1/meeting/schedule/787/"))
            self.assertEqual(assignment.pinned,       False)
            self.assertEqual(assignment.resource_uri, SessionAssignmentURI("/api/v1/meeting/schedtimesessassignment/61212/"))
            self.assertEqual(assignment.badness,      0)
            self.assertEqual(assignment.notes, "")
        else:
            self.fail("cannot find meeting session assignment")


    def test_meeting_session_assignments(self) -> None:
        meeting  = self.dt.meeting(MeetingURI("/api/v1/meeting/meeting/365/")) # IETF 90 in Toronto
        if meeting is not None:
            schedule = self.dt.meeting_schedule(meeting.schedule)
            if schedule is not None:
                assignments = list(self.dt.meeting_session_assignments(schedule))
                self.assertEqual(len(assignments), 161)
            else:
                self.fail("Cannot find schedule")
        else:
            self.fail("Cannot find meeting")


    def test_meeting(self) -> None:
        meeting = self.dt.meeting(MeetingURI("/api/v1/meeting/meeting/365/"))
        if meeting is not None:
            self.assertEqual(meeting.id,                               365)
            self.assertEqual(meeting.resource_uri,                     MeetingURI("/api/v1/meeting/meeting/365/"))
            self.assertEqual(meeting.type,                             MeetingTypeURI("/api/v1/name/meetingtypename/ietf/"))
            self.assertEqual(meeting.city,                             "Toronto")
            self.assertEqual(meeting.country,                          "CA")
            self.assertEqual(meeting.venue_name,                       "Fairmont Royal York Hotel")
            self.assertEqual(meeting.venue_addr,                       "100 Front Street W\r\nToronto, Ontario, Canada M5J 1E3")
            self.assertEqual(meeting.date,                             "2014-07-20")
            self.assertEqual(meeting.days,                             6)
            self.assertEqual(meeting.time_zone,                        "America/Toronto")
            self.assertEqual(meeting.idsubmit_cutoff_day_offset_00,    20)
            self.assertEqual(meeting.idsubmit_cutoff_day_offset_01,    13)
            self.assertEqual(meeting.idsubmit_cutoff_warning_days,     "21 days, 0:00:00")
            self.assertEqual(meeting.idsubmit_cutoff_time_utc,         "23:59:59")
            self.assertEqual(meeting.submission_cutoff_day_offset,     26)
            self.assertEqual(meeting.submission_correction_day_offset, 50)
            self.assertEqual(meeting.submission_start_day_offset,      90)
            self.assertEqual(meeting.attendees,                        1237)
            self.assertEqual(meeting.session_request_lock_message,     "")
            self.assertEqual(meeting.reg_area,                         "Ballroom Foyer ")
            self.assertEqual(meeting.break_area,                       "Convention and Main Mezzanine Level Foyers")
            self.assertEqual(meeting.agenda_info_note,                 "")
            self.assertEqual(meeting.agenda_warning_note,              "")
            self.assertEqual(meeting.show_important_dates,             True)
            self.assertEqual(meeting.updated,                          datetime.fromisoformat("2016-12-22T09:57:15-08:00"))
            self.assertEqual(meeting.agenda,                           ScheduleURI("/api/v1/meeting/schedule/209/"))
            self.assertEqual(meeting.schedule,                         ScheduleURI("/api/v1/meeting/schedule/209/"))
            self.assertEqual(meeting.number,                           "90")
            self.assertEqual(meeting.proceedings_final,                False)
            self.assertEqual(meeting.acknowledgements,                 "")
        else:
            self.fail("Cannot find meeting")


    def test_meetings(self) -> None:
        meetings = list(self.dt.meetings(start_date="2019-01-01", end_date="2019-12-31", meeting_type=self.dt.meeting_type("ietf")))
        self.assertEqual(len(meetings),  3)
        self.assertEqual(meetings[0].city, "Singapore")
        self.assertEqual(meetings[1].city, "Montreal")
        self.assertEqual(meetings[2].city, "Prague")


    def test_meeting_types(self) -> None:
        types = list(self.dt.meeting_types())
        self.assertEqual(len(types),  2)
        self.assertEqual(types[0].slug, "ietf")
        self.assertEqual(types[1].slug, "interim")


    @patch.object(ietfdata.datatracker, 'datetime', Mock(wraps=datetime))
    def test_meeting_status_future(self) -> None:
        meeting = self.dt.meeting(MeetingURI("/api/v1/meeting/meeting/365/"))
        if meeting is not None:
            ietfdata.datatracker.datetime.now.return_value = datetime(2014, 1, 1) # type: ignore
            self.assertEqual(meeting.status(), MeetingStatus.FUTURE)
        else:
            self.fail("Cannot find meeting")


    @patch.object(ietfdata.datatracker, 'datetime', Mock(wraps=datetime))
    def test_meeting_status_completed(self) -> None:
        meeting = self.dt.meeting(MeetingURI("/api/v1/meeting/meeting/365/"))
        if meeting is not None:
            ietfdata.datatracker.datetime.now.return_value = datetime(2014, 12, 1) # type: ignore
            self.assertEqual(meeting.status(), MeetingStatus.COMPLETED)
        else:
            self.fail("Cannot find meeting")


    @patch.object(ietfdata.datatracker, 'datetime', Mock(wraps=datetime))
    def test_meeting_status_ongoing(self) -> None:
        meeting = self.dt.meeting(MeetingURI("/api/v1/meeting/meeting/365/"))
        if meeting is not None:
            ietfdata.datatracker.datetime.now.return_value = datetime(2014, 7, 20) # type: ignore
            self.assertEqual(meeting.status(), MeetingStatus.ONGOING)
        else:
            self.fail("Cannot find meeting")


    # -----------------------------------------------------------------------------------------------------------------------------
    # Tests relating to related documents:

    def test_related_documents_all(self) -> None:
        source = self.dt.document(DocumentURI("/api/v1/doc/document/draft-rfced-info-snpp-v3/"))
        target = list(self.dt.docaliases_from_name("draft-gwinn-paging-protocol-v3"))[0]
        rel    = self.dt.relationship_type(RelationshipTypeURI("/api/v1/name/docrelationshipname/replaces/"))
        rdocs  = list(self.dt.related_documents(source=source, target=target, relationship_type=rel))
        self.assertEqual(len(rdocs), 1)
        self.assertEqual(rdocs[0].id, 3)
        self.assertEqual(rdocs[0].relationship, RelationshipTypeURI("/api/v1/name/docrelationshipname/replaces/"))
        self.assertEqual(rdocs[0].resource_uri, RelatedDocumentURI("/api/v1/doc/relateddocument/3/"))
        self.assertEqual(rdocs[0].source,       DocumentURI("/api/v1/doc/document/draft-rfced-info-snpp-v3/"))
        self.assertEqual(rdocs[0].target,       DocumentAliasURI("/api/v1/doc/docalias/draft-gwinn-paging-protocol-v3/"))


    def test_related_documents_source_target(self) -> None:
        source = self.dt.document(DocumentURI("/api/v1/doc/document/draft-rfced-info-snpp-v3/"))
        target = list(self.dt.docaliases_from_name("draft-gwinn-paging-protocol-v3"))[0]
        rdocs  = list(self.dt.related_documents(source=source, target=target))
        self.assertEqual(len(rdocs), 1)
        self.assertEqual(rdocs[0].id, 3)
        self.assertEqual(rdocs[0].relationship, RelationshipTypeURI("/api/v1/name/docrelationshipname/replaces/"))
        self.assertEqual(rdocs[0].resource_uri, RelatedDocumentURI("/api/v1/doc/relateddocument/3/"))
        self.assertEqual(rdocs[0].source,       DocumentURI("/api/v1/doc/document/draft-rfced-info-snpp-v3/"))
        self.assertEqual(rdocs[0].target,       DocumentAliasURI("/api/v1/doc/docalias/draft-gwinn-paging-protocol-v3/"))


    def test_related_documents_source_relationship(self) -> None:
        source = self.dt.document(DocumentURI("/api/v1/doc/document/draft-rfced-info-snpp-v3/"))
        rel    = self.dt.relationship_type(RelationshipTypeURI("/api/v1/name/docrelationshipname/replaces/"))
        rdocs  = list(self.dt.related_documents(source=source, relationship_type=rel))
        self.assertEqual(len(rdocs), 1)
        self.assertEqual(rdocs[0].id, 3)
        self.assertEqual(rdocs[0].relationship, RelationshipTypeURI("/api/v1/name/docrelationshipname/replaces/"))
        self.assertEqual(rdocs[0].resource_uri, RelatedDocumentURI("/api/v1/doc/relateddocument/3/"))
        self.assertEqual(rdocs[0].source,       DocumentURI("/api/v1/doc/document/draft-rfced-info-snpp-v3/"))
        self.assertEqual(rdocs[0].target,       DocumentAliasURI("/api/v1/doc/docalias/draft-gwinn-paging-protocol-v3/"))


    def test_related_documents_target_relationship(self) -> None:
        target = list(self.dt.docaliases_from_name("draft-gwinn-paging-protocol-v3"))[0]
        rel    = self.dt.relationship_type(RelationshipTypeURI("/api/v1/name/docrelationshipname/replaces/"))
        rdocs  = list(self.dt.related_documents(target=target, relationship_type=rel))
        self.assertEqual(len(rdocs), 1)
        self.assertEqual(rdocs[0].id, 3)
        self.assertEqual(rdocs[0].relationship, RelationshipTypeURI("/api/v1/name/docrelationshipname/replaces/"))
        self.assertEqual(rdocs[0].resource_uri, RelatedDocumentURI("/api/v1/doc/relateddocument/3/"))
        self.assertEqual(rdocs[0].source,       DocumentURI("/api/v1/doc/document/draft-rfced-info-snpp-v3/"))
        self.assertEqual(rdocs[0].target,       DocumentAliasURI("/api/v1/doc/docalias/draft-gwinn-paging-protocol-v3/"))


    def test_related_documents_target(self) -> None:
        target = list(self.dt.docaliases_from_name("draft-gwinn-paging-protocol-v3"))[0]
        rdocs  = list(self.dt.related_documents(target=target))
        self.assertEqual(len(rdocs), 1)
        self.assertEqual(rdocs[0].id, 3)
        self.assertEqual(rdocs[0].relationship, RelationshipTypeURI("/api/v1/name/docrelationshipname/replaces/"))
        self.assertEqual(rdocs[0].resource_uri, RelatedDocumentURI("/api/v1/doc/relateddocument/3/"))
        self.assertEqual(rdocs[0].source,       DocumentURI("/api/v1/doc/document/draft-rfced-info-snpp-v3/"))
        self.assertEqual(rdocs[0].target,       DocumentAliasURI("/api/v1/doc/docalias/draft-gwinn-paging-protocol-v3/"))


    def test_related_documents_source(self) -> None:
        source = self.dt.document(DocumentURI("/api/v1/doc/document/draft-rfced-info-snpp-v3/"))
        rdocs  = list(self.dt.related_documents(source=source))
        self.assertEqual(len(rdocs), 6)
        self.assertEqual(rdocs[0].id, 3)
        self.assertEqual(rdocs[0].relationship, RelationshipTypeURI("/api/v1/name/docrelationshipname/replaces/"))
        self.assertEqual(rdocs[0].resource_uri, RelatedDocumentURI("/api/v1/doc/relateddocument/3/"))
        self.assertEqual(rdocs[0].source,       DocumentURI("/api/v1/doc/document/draft-rfced-info-snpp-v3/"))
        self.assertEqual(rdocs[0].target,       DocumentAliasURI("/api/v1/doc/docalias/draft-gwinn-paging-protocol-v3/"))
        self.assertEqual(rdocs[1].id, 2059)
        self.assertEqual(rdocs[1].relationship, RelationshipTypeURI("/api/v1/name/docrelationshipname/obs/"))
        self.assertEqual(rdocs[1].resource_uri, RelatedDocumentURI("/api/v1/doc/relateddocument/2059/"))
        self.assertEqual(rdocs[1].source,       DocumentURI("/api/v1/doc/document/draft-rfced-info-snpp-v3/"))
        self.assertEqual(rdocs[1].target,       DocumentAliasURI("/api/v1/doc/docalias/rfc1645/"))
        self.assertEqual(rdocs[2].id, 10230)
        self.assertEqual(rdocs[2].relationship, RelationshipTypeURI("/api/v1/name/docrelationshipname/refold/"))
        self.assertEqual(rdocs[2].resource_uri, RelatedDocumentURI("/api/v1/doc/relateddocument/10230/"))
        self.assertEqual(rdocs[2].source,       DocumentURI("/api/v1/doc/document/draft-rfced-info-snpp-v3/"))
        self.assertEqual(rdocs[2].target,       DocumentAliasURI("/api/v1/doc/docalias/rfc1425/"))
        self.assertEqual(rdocs[3].id, 10231)
        self.assertEqual(rdocs[3].relationship, RelationshipTypeURI("/api/v1/name/docrelationshipname/refold/"))
        self.assertEqual(rdocs[3].resource_uri, RelatedDocumentURI("/api/v1/doc/relateddocument/10231/"))
        self.assertEqual(rdocs[3].source,       DocumentURI("/api/v1/doc/document/draft-rfced-info-snpp-v3/"))
        self.assertEqual(rdocs[3].target,       DocumentAliasURI("/api/v1/doc/docalias/rfc1521/"))
        self.assertEqual(rdocs[4].id, 10233)
        self.assertEqual(rdocs[4].relationship, RelationshipTypeURI("/api/v1/name/docrelationshipname/refold/"))
        self.assertEqual(rdocs[4].resource_uri, RelatedDocumentURI("/api/v1/doc/relateddocument/10233/"))
        self.assertEqual(rdocs[4].source,       DocumentURI("/api/v1/doc/document/draft-rfced-info-snpp-v3/"))
        self.assertEqual(rdocs[4].target,       DocumentAliasURI("/api/v1/doc/docalias/std10/"))
        self.assertEqual(rdocs[5].id, 10234)
        self.assertEqual(rdocs[5].relationship, RelationshipTypeURI("/api/v1/name/docrelationshipname/refold/"))
        self.assertEqual(rdocs[5].resource_uri, RelatedDocumentURI("/api/v1/doc/relateddocument/10234/"))
        self.assertEqual(rdocs[5].source,       DocumentURI("/api/v1/doc/document/draft-rfced-info-snpp-v3/"))
        self.assertEqual(rdocs[5].target,       DocumentAliasURI("/api/v1/doc/docalias/rfc1486/"))


    def test_related_documents_relationship(self) -> None:
        rel    = self.dt.relationship_type(RelationshipTypeURI("/api/v1/name/docrelationshipname/replaces/"))
        rdocs  = self.dt.related_documents(relationship_type=rel)
        self.assertIsNot(rdocs, None)


    def test_relationship_types(self) -> None:
        types = list(self.dt.relationship_types())
        self.assertEqual(len(types), 16)
        self.assertEqual(types[0].slug,  "downref-approval")
        self.assertEqual(types[1].slug,  "conflrev")
        self.assertEqual(types[2].slug,  "refinfo")
        self.assertEqual(types[3].slug,  "tobcp")
        self.assertEqual(types[4].slug,  "toexp")
        self.assertEqual(types[5].slug,  "tohist")
        self.assertEqual(types[6].slug,  "toinf")
        self.assertEqual(types[7].slug,  "tois")
        self.assertEqual(types[8].slug,  "tops")
        self.assertEqual(types[9].slug,  "refnorm")
        self.assertEqual(types[10].slug, "obs")
        self.assertEqual(types[11].slug, "possibly-replaces")
        self.assertEqual(types[12].slug, "refold")
        self.assertEqual(types[13].slug, "replaces")
        self.assertEqual(types[14].slug, "updates")
        self.assertEqual(types[15].slug, "refunk")


    def test_mailing_list(self) -> None:
        ml = self.dt.mailing_list(MailingListURI("/api/v1/mailinglists/list/461/"))
        if ml is not None:
            self.assertEqual(ml.id,           461)
            self.assertEqual(ml.resource_uri, MailingListURI("/api/v1/mailinglists/list/461/"))
            self.assertEqual(ml.name,         "hackathon")
            self.assertEqual(ml.description,  "Discussion regarding past, present, and future IETF hackathons.")
            self.assertEqual(ml.advertised,   True)
        else:
            self.fail("Cannot find mailing list")


    def test_mailing_lists(self) -> None:
        ml = list(self.dt.mailing_lists())
        if ml is not None:
            self.assertNotEqual(len(ml), 0)
        else:
            self.fail("Cannot find mailing lists")


    def test_mailing_list_subscriptions(self) -> None:
        subs = list(self.dt.mailing_list_subscriptions("colin.perkins@glasgow.ac.uk"))
        self.assertEqual(len(subs), 1)
        self.assertEqual(subs[0].id,           66700)
        self.assertEqual(subs[0].resource_uri, MailingListSubscriptionsURI(uri="/api/v1/mailinglists/subscribed/66700/"))
        self.assertEqual(subs[0].email,        "colin.perkins@glasgow.ac.uk")
        self.assertEqual(subs[0].lists[0],     MailingListURI("/api/v1/mailinglists/list/461/"))


if __name__ == '__main__':
    unittest.main()

# =================================================================================================================================
# vim: set tw=0 ai:<|MERGE_RESOLUTION|>--- conflicted
+++ resolved
@@ -1334,7 +1334,6 @@
         self.assertIsNot(group_milestones, None)
 
 
-<<<<<<< HEAD
     def test_role_name(self) -> None:
         role_name = self.dt.role_name(RoleNameURI("/api/v1/name/rolename/ceo/"))
         if role_name is not None:
@@ -1429,7 +1428,8 @@
         self.assertEqual(group_roles[4].id, 8466)
         self.assertEqual(group_roles[5].id, 3998)
         self.assertEqual(group_roles[6].id, 9670)
-=======
+
+ 
     def test_group_milestone_history(self) -> None:
         group_milestone_history = self.dt.group_milestone_history(GroupMilestoneHistoryURI("/api/v1/group/groupmilestonehistory/1433/"))
         if group_milestone_history is not None:
@@ -1511,7 +1511,6 @@
     def test_group_milestone_events_type(self) -> None:
         group_milestone_events = self.dt.group_milestone_events(type="changed_milestone")
         self.assertIsNot(group_milestone_events, None)
->>>>>>> 0e079046
 
 
     def test_groups_state(self) -> None:
