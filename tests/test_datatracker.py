# Copyright (C) 2017-2020 University of Glasgow
#
# Redistribution and use in source and binary forms, with or without
# modification, are permitted provided that the following conditions
# are met:
#
# 1. Redistributions of source code must retain the above copyright notice,
#    this list of conditions and the following disclaimer.
#
# 2. Redistributions in binary form must reproduce the above copyright
#    notice, this list of conditions and the following disclaimer in the
#    documentation and/or other materials provided with the distribution.
#
# THIS SOFTWARE IS PROVIDED BY THE COPYRIGHT HOLDERS AND CONTRIBUTORS "AS IS"
# AND ANY EXPRESS OR IMPLIED WARRANTIES, INCLUDING, BUT NOT LIMITED TO, THE
# IMPLIED WARRANTIES OF MERCHANTABILITY AND FITNESS FOR A PARTICULAR PURPOSE
# ARE DISCLAIMED. IN NO EVENT SHALL THE COPYRIGHT HOLDER OR CONTRIBUTORS BE
# LIABLE FOR ANY DIRECT, INDIRECT, INCIDENTAL, SPECIAL, EXEMPLARY, OR
# CONSEQUENTIAL DAMAGES (INCLUDING, BUT NOT LIMITED TO, PROCUREMENT OF
# SUBSTITUTE GOODS OR SERVICES; LOSS OF USE, DATA, OR PROFITS; OR BUSINESS
# INTERRUPTION) HOWEVER CAUSED AND ON ANY THEORY OF LIABILITY, WHETHER IN
# CONTRACT, STRICT LIABILITY, OR TORT (INCLUDING NEGLIGENCE OR OTHERWISE)
# ARISING IN ANY WAY OUT OF THE USE OF THIS SOFTWARE, EVEN IF ADVISED OF THE
# POSSIBILITY OF SUCH DAMAGE.

import unittest
import os
import sys

from pathlib       import Path
from unittest.mock import patch, Mock

sys.path.insert(0, os.path.abspath(os.path.join(os.path.dirname(__file__), '..')))

import ietfdata
from ietfdata.datatracker import *


# =================================================================================================================================
# Unit tests:

class TestDatatracker(unittest.TestCase):
    dt : DataTracker

    # -----------------------------------------------------------------------------------------------------------------------------
    # Tests relating to email addresses:

    @classmethod
    def setUpClass(self) -> None:
        self.dt = DataTracker(cache_dir=Path("cache"))

    def test_email(self) -> None:
        e  = self.dt.email(EmailURI("/api/v1/person/email/csp@csperkins.org"))
        if e is not None:
            self.assertEqual(e.resource_uri, EmailURI("/api/v1/person/email/csp@csperkins.org/"))
            self.assertEqual(e.address,      "csp@csperkins.org")
            self.assertEqual(e.person,       PersonURI("/api/v1/person/person/20209/"))
            self.assertEqual(e.time,         datetime.fromisoformat("1970-01-01T23:59:59"))
            # self.assertEqual(e.origin,     "author: draft-ietf-mmusic-rfc4566bis")
            self.assertEqual(e.primary,      True)
            self.assertEqual(e.active,       True)
        else:
            self.fail("Cannot find email address")


    def test_email_for_person(self) -> None:
        p  = self.dt.person_from_email("csp@csperkins.org")
        if p is not None:
            es = list(self.dt.email_for_person(p))
            self.assertEqual(len(es), 5)
            self.assertEqual(es[0].address, "csp@csperkins.org")
            self.assertEqual(es[1].address, "csp@isi.edu")
            self.assertEqual(es[2].address, "colin.perkins@glasgow.ac.uk")
            self.assertEqual(es[3].address, "csp@cperkins.net")
            self.assertEqual(es[4].address, "c.perkins@cs.ucl.ac.uk")
        else:
            self.fail("Cannot find person")


    def test_email_history_for_address(self) -> None:
        h  = list(self.dt.email_history_for_address("csp@isi.edu"))
        self.assertEqual(len(h), 2)
        self.assertEqual(h[0].resource_uri, EmailURI("/api/v1/person/historicalemail/71987/"))
        self.assertEqual(h[0].address,      "csp@isi.edu")
        self.assertEqual(h[0].person,       PersonURI("/api/v1/person/person/20209/"))
        self.assertEqual(h[0].origin,       "author: draft-ietf-avt-rtptest")
        self.assertEqual(h[0].time,         datetime.fromisoformat("2012-02-26T00:46:44"))
        self.assertEqual(h[0].active,       False)
        self.assertEqual(h[0].primary,      False)
        self.assertEqual(h[0].history_id,   71987)
        self.assertEqual(h[0].history_date, datetime.fromisoformat("2019-09-29T14:39:48.385541"))
        self.assertEqual(h[0].history_type, "~")
        self.assertEqual(h[0].history_user, "")
        self.assertEqual(h[0].history_change_reason, None)

        self.assertEqual(h[1].resource_uri, EmailURI("/api/v1/person/historicalemail/2090/"))
        self.assertEqual(h[1].address,      "csp@isi.edu")
        self.assertEqual(h[1].person,       PersonURI("/api/v1/person/person/20209/"))
        self.assertEqual(h[1].origin,       "author: draft-ietf-avt-rtptest")
        self.assertEqual(h[1].time,         datetime.fromisoformat("2012-02-26T00:46:44"))
        self.assertEqual(h[1].active,       False)
        self.assertEqual(h[1].primary,      False)
        self.assertEqual(h[1].history_id,   2090)
        self.assertEqual(h[1].history_date, datetime.fromisoformat("2018-06-19T15:39:40.008875"))
        self.assertEqual(h[1].history_type, "~")
        self.assertEqual(h[1].history_user, "")
        self.assertEqual(h[1].history_change_reason, None)


    def test_email_history_for_person(self) -> None:
        p  = self.dt.person_from_email("casner@acm.org")
        if p is not None:
            h = list(self.dt.email_history_for_person(p))
            self.assertEqual(len(h), 4)
            self.assertEqual(h[0].address, "casner@packetdesign.com")
            self.assertEqual(h[1].address, "casner@acm.org")
            self.assertEqual(h[2].address, "casner@cisco.com")
            self.assertEqual(h[3].address, "casner@precept.com")
        else:
            self.fail("Cannot find person")


    def test_emails(self) -> None:
        e = list(self.dt.emails(addr_contains="csperkins.org"))
        self.assertEqual(len(e), 1)
        self.assertEqual(e[0].resource_uri, EmailURI('/api/v1/person/email/csp@csperkins.org/'))


    # -----------------------------------------------------------------------------------------------------------------------------
    # Tests relating to people:

    def test_person_from_email(self) -> None:
        p  = self.dt.person_from_email("csp@csperkins.org")
        if p is not None:
            self.assertEqual(p.id,              20209)
            self.assertEqual(p.resource_uri,    PersonURI("/api/v1/person/person/20209/"))
            self.assertEqual(p.name,            "Colin Perkins")
            self.assertEqual(p.name_from_draft, "Colin Perkins")
            self.assertEqual(p.ascii,           "Colin Perkins")
            self.assertEqual(p.ascii_short,     "")
            self.assertEqual(p.user,            "")
            self.assertEqual(p.time,            datetime.fromisoformat("2012-02-26T00:03:54"))
            self.assertEqual(p.photo,           "https://www.ietf.org/lib/dt/media/photo/Colin-Perkins-sm.jpg")
            self.assertEqual(p.photo_thumb,     "https://www.ietf.org/lib/dt/media/photo/Colin-Perkins-sm_PMIAhXi.jpg")
            # self.assertEqual(p.biography,     "Colin Perkins is a ...")
            self.assertEqual(p.consent,         True)
        else:
            self.fail("Cannot find person")

    def test_person(self) -> None:
        p  = self.dt.person(PersonURI("/api/v1/person/person/20209/"))
        if p is not None:
            self.assertEqual(p.id,              20209)
            self.assertEqual(p.resource_uri,    PersonURI("/api/v1/person/person/20209/"))
            self.assertEqual(p.name,            "Colin Perkins")
            self.assertEqual(p.name_from_draft, "Colin Perkins")
            self.assertEqual(p.ascii,           "Colin Perkins")
            self.assertEqual(p.ascii_short,     "")
            self.assertEqual(p.user,            "")
            self.assertEqual(p.time,            datetime.fromisoformat("2012-02-26T00:03:54"))
            self.assertEqual(p.photo,           "https://www.ietf.org/lib/dt/media/photo/Colin-Perkins-sm.jpg")
            self.assertEqual(p.photo_thumb,     "https://www.ietf.org/lib/dt/media/photo/Colin-Perkins-sm_PMIAhXi.jpg")
            # self.assertEqual(p.biography,     "Colin Perkins is a ...")
            self.assertEqual(p.consent,         True)
        else:
            self.fail("Cannot find person")


    def test_person_history(self) -> None:
        p  = self.dt.person(PersonURI("/api/v1/person/person/20209/"))
        if p is not None:
            h  = list(self.dt.person_history(p))
            # As of 2019-08-18, there are two history items for csp@csperkins.org
            self.assertEqual(len(h), 3)

            self.assertEqual(h[0].id,              20209)
            self.assertEqual(h[0].resource_uri,    PersonURI("/api/v1/person/historicalperson/11731/"))
            self.assertEqual(h[0].name,            "Colin Perkins")
            self.assertEqual(h[0].name_from_draft, "Colin Perkins")
            self.assertEqual(h[0].ascii,           "Colin Perkins")
            self.assertEqual(h[0].ascii_short,     "")
            self.assertEqual(h[0].user,            "")
            self.assertEqual(h[0].time,            datetime.fromisoformat("2012-02-26T00:03:54"))
            self.assertEqual(h[0].photo,           "photo/Colin-Perkins-sm.jpg")
            self.assertEqual(h[0].photo_thumb,     "photo/Colin-Perkins-sm_PMIAhXi.jpg")
            # self.assertEqual(h[0].biography,     "Colin Perkins is a ...")
            self.assertEqual(h[0].consent,         True)
            self.assertEqual(h[0].history_change_reason, None)
            self.assertEqual(h[0].history_user,    "")
            self.assertEqual(h[0].history_id,      11731)
            self.assertEqual(h[0].history_type,    "~")
            self.assertEqual(h[0].history_date,    datetime.fromisoformat("2019-09-29T14:39:48.278674"))

            self.assertEqual(h[1].id,              20209)
            self.assertEqual(h[1].resource_uri,    PersonURI("/api/v1/person/historicalperson/10878/"))
            self.assertEqual(h[1].name,            "Colin Perkins")
            self.assertEqual(h[1].name_from_draft, "Colin Perkins")
            self.assertEqual(h[1].ascii,           "Colin Perkins")
            self.assertEqual(h[1].ascii_short,     None)
            self.assertEqual(h[1].user,            "")
            self.assertEqual(h[1].time,            datetime.fromisoformat("2012-02-26T00:03:54"))
            self.assertEqual(h[1].photo,           "photo/Colin-Perkins-sm.jpg")
            self.assertEqual(h[1].photo_thumb,     "photo/Colin-Perkins-sm_PMIAhXi.jpg")
            # self.assertEqual(h[1].biography,     "Colin Perkins is a ...")
            self.assertEqual(h[1].consent,         True)
            self.assertEqual(h[1].history_change_reason, None)
            self.assertEqual(h[1].history_user,    "")
            self.assertEqual(h[1].history_id,      10878)
            self.assertEqual(h[1].history_type,    "~")
            self.assertEqual(h[1].history_date,    datetime.fromisoformat("2019-03-29T02:44:28.426049"))

            self.assertEqual(h[2].id,              20209)
            self.assertEqual(h[2].resource_uri,    PersonURI("/api/v1/person/historicalperson/127/"))
            self.assertEqual(h[2].name,            "Colin Perkins")
            self.assertEqual(h[2].name_from_draft, "Colin Perkins")
            self.assertEqual(h[2].ascii,           "Colin Perkins")
            self.assertEqual(h[2].ascii_short,     "")
            self.assertEqual(h[2].user,            "")
            self.assertEqual(h[2].time,            datetime.fromisoformat("2012-02-26T00:03:54"))
            self.assertEqual(h[2].photo,           "")
            self.assertEqual(h[2].photo_thumb,     "")
            self.assertEqual(h[2].biography,       "")
            self.assertEqual(h[2].consent,         True)
            self.assertEqual(h[2].history_change_reason, None)
            self.assertEqual(h[2].history_user,    "")
            self.assertEqual(h[2].history_id,      127)
            self.assertEqual(h[2].history_type,    "~")
            self.assertEqual(h[2].history_date,    datetime.fromisoformat("2018-06-19T15:39:39.929158"))
        else:
            self.fail("Cannot find person")


    def test_person_aliases(self) -> None:
        p  = self.dt.person(PersonURI("/api/v1/person/person/20209/"))
        if p is not None:
            aliases  = list(self.dt.person_aliases(p))
            self.assertEqual(len(aliases), 2)
            self.assertEqual(aliases[0].id,           62)
            self.assertEqual(aliases[0].resource_uri, PersonAliasURI("/api/v1/person/alias/62/"))
            self.assertEqual(aliases[0].person,       PersonURI("/api/v1/person/person/20209/"))
            self.assertEqual(aliases[0].name,         "Dr. Colin Perkins")
            self.assertEqual(aliases[1].id,           22620)
            self.assertEqual(aliases[1].resource_uri, PersonAliasURI("/api/v1/person/alias/22620/"))
            self.assertEqual(aliases[1].person,       PersonURI("/api/v1/person/person/20209/"))
            self.assertEqual(aliases[1].name,         "Colin Perkins")
        else:
            self.fail("Cannot find person")


    def test_person_events(self) -> None:
        p = self.dt.person(PersonURI("/api/v1/person/person/3/"))
        if p is not None:
            events = list(self.dt.person_events(p))
            self.assertEqual(len(events), 1)
            self.assertEqual(events[0].desc,         "Sent GDPR notice email to [u'vint@google.com', u'vcerf@mci.net', u'vcerf@nri.reston.va.us', u'vinton.g.cerf@wcom.com'] with confirmation deadline 2018-10-22")
            self.assertEqual(events[0].id,           478)
            self.assertEqual(events[0].person,       PersonURI("/api/v1/person/person/3/"))
            self.assertEqual(events[0].resource_uri, PersonEventURI("/api/v1/person/personevent/478/"))
            self.assertEqual(events[0].time,         datetime.fromisoformat("2018-09-24T09:28:32.502465"))
            self.assertEqual(events[0].type,         "gdpr_notice_email")
        else:
            self.fail("Cannot find person")


    def test_people(self) -> None:
        p  = list(self.dt.people(name_contains="Colin Perkins"))
        self.assertEqual(len(p), 1)
        self.assertEqual(p[ 0].resource_uri, PersonURI("/api/v1/person/person/20209/"))


    # -----------------------------------------------------------------------------------------------------------------------------
    # Tests relating to documents:

    # There is one test_document_*() method for each document type

    def test_document_agenda(self) -> None:
        d  = self.dt.document(DocumentURI("/api/v1/doc/document/agenda-90-precis/"))
        if d is not None:
            self.assertEqual(d.expires,            None)
            self.assertEqual(d.order,              1)
            self.assertEqual(d.intended_std_level, None)
            self.assertEqual(d.uploaded_filename,  "agenda-90-precis.txt")
            self.assertEqual(d.states,             [DocumentStateURI("/api/v1/doc/state/81/")])
            self.assertEqual(d.abstract,           "")
            self.assertEqual(d.notify,             "")
            self.assertEqual(d.type,               DocumentTypeURI("/api/v1/name/doctypename/agenda/"))
            self.assertEqual(d.rev,                "2")
            self.assertEqual(d.internal_comments,  "")
            self.assertEqual(d.id,                 218)
            self.assertEqual(d.std_level,          None)
            self.assertEqual(d.ad,                 None)
            self.assertEqual(d.time,               datetime.fromisoformat("2014-07-21T11:14:17"))
            self.assertEqual(d.title,              "Agenda for PRECIS at IETF-90")
            self.assertEqual(d.shepherd,           None)
            self.assertEqual(d.pages,              None)
            self.assertEqual(d.tags,               [])
            self.assertEqual(d.resource_uri,       DocumentURI("/api/v1/doc/document/agenda-90-precis/"))
            self.assertEqual(d.rfc,                None)
            self.assertEqual(d.words,              None)
            self.assertEqual(d.submissions,        [])
            self.assertEqual(d.name,               "agenda-90-precis")
            self.assertEqual(d.stream,             None)
            self.assertEqual(d.group,              GroupURI("/api/v1/group/group/1798/"))
            self.assertEqual(d.note,               "")
            self.assertEqual(d.external_url,       "")

            url = d.url()
            self.assertEqual(url, "https://datatracker.ietf.org/meeting/90/materials/agenda-90-precis.txt")
            self.assertEqual(self.dt.session.get(url).status_code, 200)
        else:
            self.fail("Cannot find document")


    def test_document_bluesheets(self) -> None:
        d  = self.dt.document(DocumentURI("/api/v1/doc/document/bluesheets-95-xrblock-01/"))
        if d is not None:
            self.assertEqual(d.internal_comments,  "")
            self.assertEqual(d.id,                 68163)
            self.assertEqual(d.name,               "bluesheets-95-xrblock-01")
            self.assertEqual(d.notify,             "")
            self.assertEqual(d.order,              1)
            self.assertEqual(d.rev,                "00")
            self.assertEqual(d.external_url,       "")
            self.assertEqual(d.expires,            None)
            self.assertEqual(d.type,               DocumentTypeURI("/api/v1/name/doctypename/bluesheets/"))
            self.assertEqual(d.group,              GroupURI("/api/v1/group/group/1815/"))
            self.assertEqual(d.resource_uri,       DocumentURI("/api/v1/doc/document/bluesheets-95-xrblock-01/"))
            self.assertEqual(d.title,              "Bluesheets IETF95 : xrblock : Wed 16:20")
            self.assertEqual(d.abstract,           "")
            self.assertEqual(d.uploaded_filename,  "bluesheets-95-xrblock-01.pdf")
            self.assertEqual(d.rfc,                None)
            self.assertEqual(d.shepherd,           None)
            self.assertEqual(d.submissions,        [])
            self.assertEqual(d.intended_std_level, None)
            self.assertEqual(d.ad,                 None)
            self.assertEqual(d.note,               "")
            self.assertEqual(d.words,              None)
            self.assertEqual(d.tags,               [])
            self.assertEqual(d.time,               datetime.fromisoformat("2016-08-22T05:39:08"))
            self.assertEqual(d.pages,              None)
            self.assertEqual(d.stream,             None)
            self.assertEqual(d.std_level,          None)
            self.assertEqual(d.states,             [DocumentStateURI("/api/v1/doc/state/139/")])

            url = d.url()
            self.assertEqual(url, "https://www.ietf.org/proceedings/95/bluesheets/bluesheets-95-xrblock-01.pdf")
            self.assertEqual(self.dt.session.get(url).status_code, 200)
        else:
            self.fail("Cannot find document")


    def test_document_charter(self) -> None:
        d  = self.dt.document(DocumentURI("/api/v1/doc/document/charter-ietf-vgmib/"))
        if d is not None:
            self.assertEqual(d.internal_comments,  "")
            self.assertEqual(d.id,                 1)
            self.assertEqual(d.name,               "charter-ietf-vgmib")
            self.assertEqual(d.notify,             "")
            self.assertEqual(d.order,              1)
            self.assertEqual(d.rev,                "01")
            self.assertEqual(d.external_url,       "")
            self.assertEqual(d.expires,            None)
            self.assertEqual(d.type,               DocumentTypeURI("/api/v1/name/doctypename/charter/"))
            self.assertEqual(d.group,              GroupURI("/api/v1/group/group/925/"))
            self.assertEqual(d.resource_uri,       DocumentURI("/api/v1/doc/document/charter-ietf-vgmib/"))
            self.assertEqual(d.title,              "100VG-AnyLAN MIB")
            self.assertEqual(d.abstract,           "100VG-AnyLAN MIB")
            self.assertEqual(d.uploaded_filename,  "")
            self.assertEqual(d.rfc,                None)
            self.assertEqual(d.shepherd,           None)
            self.assertEqual(d.submissions,        [])
            self.assertEqual(d.intended_std_level, None)
            self.assertEqual(d.ad,                 None)
            self.assertEqual(d.note,               "")
            self.assertEqual(d.words,              None)
            self.assertEqual(d.tags,               [])
            self.assertEqual(d.time,               datetime.fromisoformat("1998-01-26T12:00:00"))
            self.assertEqual(d.pages,              None)
            self.assertEqual(d.stream,             None)
            self.assertEqual(d.std_level,          None)
            self.assertEqual(d.states,             [DocumentStateURI("/api/v1/doc/state/88/")])

            url = d.url()
            self.assertEqual(url, "https://www.ietf.org/charter/charter-ietf-vgmib-01.txt")
            self.assertEqual(self.dt.session.get(url).status_code, 200)
        else:
            self.fail("Cannot find document")


    def test_document_conflrev(self) -> None:
        d  = self.dt.document(DocumentURI("/api/v1/doc/document/conflict-review-kiyomoto-kcipher2/"))
        if d is not None:
            self.assertEqual(d.internal_comments,  "")
            self.assertEqual(d.id,                 17898)
            self.assertEqual(d.name,               "conflict-review-kiyomoto-kcipher2")
            self.assertEqual(d.notify,             "\"Nevil Brownlee\" <rfc-ise@rfc-editor.org>, draft-kiyomoto-kcipher2@tools.ietf.org")
            self.assertEqual(d.order,              1)
            self.assertEqual(d.rev,                "00")
            self.assertEqual(d.external_url,       "")
            self.assertEqual(d.expires,            None)
            self.assertEqual(d.type,               DocumentTypeURI("/api/v1/name/doctypename/conflrev/"))
            self.assertEqual(d.group,              GroupURI("/api/v1/group/group/2/"))
            self.assertEqual(d.resource_uri,       DocumentURI("/api/v1/doc/document/conflict-review-kiyomoto-kcipher2/"))
            self.assertEqual(d.title,              "IETF conflict review for draft-kiyomoto-kcipher2")
            self.assertEqual(d.abstract,           "")
            self.assertEqual(d.uploaded_filename,  "")
            self.assertEqual(d.rfc,                None)
            self.assertEqual(d.shepherd,           None)
            self.assertEqual(d.submissions,        [])
            self.assertEqual(d.intended_std_level, None)
            self.assertEqual(d.ad,                 PersonURI("/api/v1/person/person/19177/"))
            self.assertEqual(d.note,               "")
            self.assertEqual(d.words,              None)
            self.assertEqual(d.tags,               [])
            self.assertEqual(d.time,               datetime.fromisoformat("2013-07-15T14:47:31"))
            self.assertEqual(d.pages,              None)
            self.assertEqual(d.stream,             StreamURI("/api/v1/name/streamname/ietf/"))
            self.assertEqual(d.std_level,          None)
            self.assertEqual(d.states,             [DocumentStateURI("/api/v1/doc/state/97/")])

            url = d.url()
            self.assertEqual(url, "https://www.ietf.org/cr/conflict-review-kiyomoto-kcipher2-00.txt")
            self.assertEqual(self.dt.session.get(url).status_code, 200)
        else:
            self.fail("Cannot find document")


    def test_document_draft(self) -> None:
        d  = self.dt.document(DocumentURI("/api/v1/doc/document/draft-ietf-avt-rtp-new/"))
        if d is not None:
            self.assertEqual(d.internal_comments,  "")
            self.assertEqual(d.id,                 19971)
            self.assertEqual(d.name,               "draft-ietf-avt-rtp-new")
            self.assertEqual(d.notify,             "magnus.westerlund@ericsson.com, csp@csperkins.org")
            self.assertEqual(d.order,              1)
            self.assertEqual(d.rev,                "12")
            self.assertEqual(d.external_url,       "")
            self.assertEqual(d.expires,            "2003-09-08T00:00:12")
            self.assertEqual(d.type,               DocumentTypeURI("/api/v1/name/doctypename/draft/"))
            self.assertEqual(d.group,              GroupURI("/api/v1/group/group/941/"))
            self.assertEqual(d.resource_uri,       DocumentURI("/api/v1/doc/document/draft-ietf-avt-rtp-new/"))
            self.assertEqual(d.title,              "RTP: A Transport Protocol for Real-Time Applications")
            # self.assertEqual(d.abstract,         "This memorandum describes RTP, the real-time transport protocol...")
            self.assertEqual(d.uploaded_filename,  "")
            self.assertEqual(d.rfc,                3550)
            self.assertEqual(d.shepherd,           None)
            self.assertEqual(d.submissions,        [])
            self.assertEqual(d.intended_std_level, "/api/v1/name/intendedstdlevelname/std/")
            self.assertEqual(d.ad,                 PersonURI("/api/v1/person/person/2515/"))
            self.assertEqual(d.note,               "")
            self.assertEqual(d.words,              34861)
            self.assertEqual(d.tags,               ["/api/v1/name/doctagname/app-min/", "/api/v1/name/doctagname/errata/"])
            self.assertEqual(d.time,               datetime.fromisoformat("2015-10-14T13:49:52"))
            self.assertEqual(d.pages,              104)
            self.assertEqual(d.stream,             StreamURI("/api/v1/name/streamname/ietf/"))
            self.assertEqual(d.std_level,          "/api/v1/name/stdlevelname/std/")
            self.assertEqual(d.states,             [DocumentStateURI("/api/v1/doc/state/3/"), DocumentStateURI("/api/v1/doc/state/7/")])

            url = d.url()
            self.assertEqual(url, "https://www.ietf.org/archive/id/draft-ietf-avt-rtp-new-12.txt")
            self.assertEqual(self.dt.session.get(url).status_code, 200)
        else:
            self.fail("Cannot find document")


    def test_document_liaison(self) -> None:
        d  = self.dt.document(DocumentURI("/api/v1/doc/document/liaison-2012-05-31-3gpp-mmusic-on-rtcp-bandwidth-negotiation-attachment-1/"))
        if d is not None:
            self.assertEqual(d.internal_comments,  "")
            self.assertEqual(d.id,                 46457)
            self.assertEqual(d.name,               "liaison-2012-05-31-3gpp-mmusic-on-rtcp-bandwidth-negotiation-attachment-1")
            self.assertEqual(d.notify,             "")
            self.assertEqual(d.order,              1)
            self.assertEqual(d.rev,                "")
            self.assertEqual(d.external_url,       "")
            self.assertEqual(d.expires,            None)
            self.assertEqual(d.type,               DocumentTypeURI("/api/v1/name/doctypename/liaison/"))
            self.assertEqual(d.group,              None)
            self.assertEqual(d.resource_uri,       DocumentURI("/api/v1/doc/document/liaison-2012-05-31-3gpp-mmusic-on-rtcp-bandwidth-negotiation-attachment-1/"))
            self.assertEqual(d.title,              "S4-120810 DRAFT LS to IETF MMUSIC WG on RTCP Bandwidth Negotiation")
            self.assertEqual(d.abstract,           "")
            self.assertEqual(d.uploaded_filename,  "liaison-2012-05-31-3gpp-mmusic-on-rtcp-bandwidth-negotiation-attachment-1.doc")
            self.assertEqual(d.rfc,                None)
            self.assertEqual(d.shepherd,           None)
            self.assertEqual(d.submissions,        [])
            self.assertEqual(d.intended_std_level, None)
            self.assertEqual(d.ad,                 None)
            self.assertEqual(d.note,               "")
            self.assertEqual(d.words,              None)
            self.assertEqual(d.tags,               [])
            self.assertEqual(d.time,               datetime.fromisoformat("2012-06-04T08:20:38"))
            self.assertEqual(d.pages,              None)
            self.assertEqual(d.stream,             None)
            self.assertEqual(d.std_level,          None)
            self.assertEqual(d.states,             [])

            url = d.url()
            self.assertEqual(url, "https://www.ietf.org/lib/dt/documents/LIAISON/liaison-2012-05-31-3gpp-mmusic-on-rtcp-bandwidth-negotiation-attachment-1.doc")
            self.assertEqual(self.dt.session.get(url).status_code, 200)
        else:
            self.fail("Cannot find document")


    def test_document_liai_att(self) -> None:
        d  = self.dt.document(DocumentURI("/api/v1/doc/document/liaison-2004-08-23-itu-t-ietf-liaison-statement-to-ietf-and-itu-t-study-groups-countering-spam-pdf-version-attachment-1/"))
        if d is not None:
            self.assertEqual(d.internal_comments,  "")
            self.assertEqual(d.id,                 43519)
            self.assertEqual(d.name,               "liaison-2004-08-23-itu-t-ietf-liaison-statement-to-ietf-and-itu-t-study-groups-countering-spam-pdf-version-attachment-1")
            self.assertEqual(d.notify,             "")
            self.assertEqual(d.order,              1)
            self.assertEqual(d.rev,                "")
            self.assertEqual(d.external_url,       "")
            self.assertEqual(d.expires,            None)
            self.assertEqual(d.type,               DocumentTypeURI("/api/v1/name/doctypename/liai-att/"))
            self.assertEqual(d.group,              None)
            self.assertEqual(d.resource_uri,       DocumentURI("/api/v1/doc/document/liaison-2004-08-23-itu-t-ietf-liaison-statement-to-ietf-and-itu-t-study-groups-countering-spam-pdf-version-attachment-1/"))
            self.assertEqual(d.title,              "Liaison Statement to IETF and ITU-T Study Groups: Countering SPAM (PDF version)")
            self.assertEqual(d.abstract,           "")
            self.assertEqual(d.uploaded_filename,  "file39.pdf")
            self.assertEqual(d.rfc,                None)
            self.assertEqual(d.shepherd,           None)
            self.assertEqual(d.submissions,        [])
            self.assertEqual(d.intended_std_level, None)
            self.assertEqual(d.ad,                 None)
            self.assertEqual(d.note,               "")
            self.assertEqual(d.words,              None)
            self.assertEqual(d.tags,               [])
            self.assertEqual(d.time,               datetime.fromisoformat("2004-08-23T00:00:00"))
            self.assertEqual(d.pages,              None)
            self.assertEqual(d.stream,             None)
            self.assertEqual(d.std_level,          None)
            self.assertEqual(d.states,             [])

            url = d.url()
            self.assertEqual(url, "https://www.ietf.org/lib/dt/documents/LIAISON/file39.pdf")
            self.assertEqual(self.dt.session.get(url).status_code, 200)
        else:
            self.fail("Cannot find document")


    def test_document_minutes(self) -> None:
        d  = self.dt.document(DocumentURI("/api/v1/doc/document/minutes-89-cfrg/"))
        if d is not None:
            self.assertEqual(d.internal_comments,  "")
            self.assertEqual(d.id,                 272)
            self.assertEqual(d.name,               "minutes-89-cfrg")
            self.assertEqual(d.notify,             "")
            self.assertEqual(d.order,              1)
            self.assertEqual(d.rev,                "1")
            self.assertEqual(d.external_url,       "")
            self.assertEqual(d.expires,            None)
            self.assertEqual(d.type,               DocumentTypeURI("/api/v1/name/doctypename/minutes/"))
            self.assertEqual(d.group,              GroupURI("/api/v1/group/group/31/"))
            self.assertEqual(d.resource_uri,       DocumentURI("/api/v1/doc/document/minutes-89-cfrg/"))
            self.assertEqual(d.title,              "Minutes for CFRG at IETF-89")
            self.assertEqual(d.abstract,           "")
            self.assertEqual(d.uploaded_filename,  "minutes-89-cfrg.txt")
            self.assertEqual(d.rfc,                None)
            self.assertEqual(d.shepherd,           None)
            self.assertEqual(d.submissions,        [])
            self.assertEqual(d.intended_std_level, None)
            self.assertEqual(d.ad,                 None)
            self.assertEqual(d.note,               "")
            self.assertEqual(d.words,              None)
            self.assertEqual(d.tags,               [])
            self.assertEqual(d.time,               datetime.fromisoformat("2014-04-09T08:09:14"))
            self.assertEqual(d.pages,              None)
            self.assertEqual(d.stream,             None)
            self.assertEqual(d.std_level,          None)
            self.assertEqual(d.states,             [DocumentStateURI("/api/v1/doc/state/79/")])

            url = d.url()
            self.assertEqual(url, "https://datatracker.ietf.org/meeting/89/materials/minutes-89-cfrg.txt")
            self.assertEqual(self.dt.session.get(url).status_code, 200)
        else:
            self.fail("Cannot find document")


    def test_document_recording(self) -> None:
        d  = self.dt.document(DocumentURI("/api/v1/doc/document/recording-94-taps-1/"))
        if d is not None:
            self.assertEqual(d.internal_comments,  "")
            self.assertEqual(d.id,                 49624)
            self.assertEqual(d.name,               "recording-94-taps-1")
            self.assertEqual(d.notify,             "")
            self.assertEqual(d.order,              1)
            self.assertEqual(d.rev,                "00")
            self.assertEqual(d.external_url,       "https://www.ietf.org/audio/ietf94/ietf94-room304-20151103-1520.mp3")
            self.assertEqual(d.expires,            None)
            self.assertEqual(d.type,               DocumentTypeURI("/api/v1/name/doctypename/recording/"))
            self.assertEqual(d.group,              GroupURI("/api/v1/group/group/1924/"))
            self.assertEqual(d.resource_uri,       DocumentURI("/api/v1/doc/document/recording-94-taps-1/"))
            self.assertEqual(d.title,              "Audio recording for 2015-11-03 15:20")
            self.assertEqual(d.abstract,           "")
            self.assertEqual(d.uploaded_filename,  "")
            self.assertEqual(d.rfc,                None)
            self.assertEqual(d.shepherd,           None)
            self.assertEqual(d.submissions,        [])
            self.assertEqual(d.intended_std_level, None)
            self.assertEqual(d.ad,                 None)
            self.assertEqual(d.note,               "")
            self.assertEqual(d.words,              None)
            self.assertEqual(d.tags,               [])
            self.assertEqual(d.time,               datetime.fromisoformat("2015-11-24T08:23:42"))
            self.assertEqual(d.pages,              None)
            self.assertEqual(d.stream,             None)
            self.assertEqual(d.std_level,          None)
            self.assertEqual(d.states,             [DocumentStateURI("/api/v1/doc/state/135/")])

            url = d.url()
            self.assertEqual(url, "https://www.ietf.org/audio/ietf94/ietf94-room304-20151103-1520.mp3")
            # Downloading the MP3 is expensive, so check a HEAD request instead:
            self.assertEqual(self.dt.session.head(url).status_code, 200)
        else:
            self.fail("Cannot find document")


    def test_document_review(self) -> None:
        d  = self.dt.document(DocumentURI("/api/v1/doc/document/review-bchv-rfc6890bis-04-genart-lc-kyzivat-2017-02-28/"))
        if d is not None:
            self.assertEqual(d.internal_comments,  "")
            self.assertEqual(d.id,                 69082)
            self.assertEqual(d.name,               "review-bchv-rfc6890bis-04-genart-lc-kyzivat-2017-02-28")
            self.assertEqual(d.notify,             "")
            self.assertEqual(d.order,              1)
            self.assertEqual(d.rev,                "00")
            self.assertEqual(d.external_url,       "")
            self.assertEqual(d.expires,            None)
            self.assertEqual(d.type,               DocumentTypeURI("/api/v1/name/doctypename/review/"))
            self.assertEqual(d.group,              GroupURI("/api/v1/group/group/1972/"))
            self.assertEqual(d.resource_uri,       DocumentURI("/api/v1/doc/document/review-bchv-rfc6890bis-04-genart-lc-kyzivat-2017-02-28/"))
            self.assertEqual(d.title,              "Last Call Review of draft-bchv-rfc6890bis-04")
            self.assertEqual(d.abstract,           "")
            self.assertEqual(d.uploaded_filename,  "")
            self.assertEqual(d.rfc,                None)
            self.assertEqual(d.shepherd,           None)
            self.assertEqual(d.submissions,        [])
            self.assertEqual(d.intended_std_level, None)
            self.assertEqual(d.ad,                 None)
            self.assertEqual(d.note,               "")
            self.assertEqual(d.words,              None)
            self.assertEqual(d.tags,               [])
            self.assertEqual(d.time,               datetime.fromisoformat("2017-02-28T12:52:33"))
            self.assertEqual(d.pages,              None)
            self.assertEqual(d.stream,             None)
            self.assertEqual(d.std_level,          None)
            self.assertEqual(d.states,             [DocumentStateURI("/api/v1/doc/state/143/")])

            url = d.url()
            self.assertEqual(url, "https://datatracker.ietf.org/doc/review-bchv-rfc6890bis-04-genart-lc-kyzivat-2017-02-28")
            self.assertEqual(self.dt.session.get(url).status_code, 200)
        else:
            self.fail("Cannot find document")


    def test_document_shepwrit(self) -> None:
        for d in self.dt.documents(doctype=self.dt.document_type(DocumentTypeURI("/api/v1/name/doctypename/shepwrit"))):
            self.fail("shepwrit is not used, so this should return no documents")


    def test_document_slides(self) -> None:
        d  = self.dt.document(DocumentURI("/api/v1/doc/document/slides-65-l2vpn-4/"))
        if d is not None:
            self.assertEqual(d.internal_comments,  "")
            self.assertEqual(d.id,                 736)
            self.assertEqual(d.name,               "slides-65-l2vpn-4")
            self.assertEqual(d.notify,             "")
            self.assertEqual(d.order,              4)
            self.assertEqual(d.rev,                "00")
            self.assertEqual(d.external_url,       "")
            self.assertEqual(d.expires,            None)
            self.assertEqual(d.type,               DocumentTypeURI("/api/v1/name/doctypename/slides/"))
            self.assertEqual(d.group,              GroupURI("/api/v1/group/group/1593/"))
            self.assertEqual(d.resource_uri,       DocumentURI("/api/v1/doc/document/slides-65-l2vpn-4/"))
            self.assertEqual(d.title,              "Congruency for VPLS Mcast & Unicast Paths")
            self.assertEqual(d.abstract,           "")
            self.assertEqual(d.uploaded_filename,  "l2vpn-4.pdf")
            self.assertEqual(d.rfc,                None)
            self.assertEqual(d.shepherd,           None)
            self.assertEqual(d.submissions,        [])
            self.assertEqual(d.intended_std_level, None)
            self.assertEqual(d.ad,                 None)
            self.assertEqual(d.note,               "")
            self.assertEqual(d.words,              None)
            self.assertEqual(d.tags,               [])
            self.assertEqual(d.time,               datetime.fromisoformat("2006-04-07T17:30:22"))
            self.assertEqual(d.pages,              None)
            self.assertEqual(d.stream,             None)
            self.assertEqual(d.std_level,          None)
            self.assertEqual(d.states,             [DocumentStateURI("/api/v1/doc/state/141/"), DocumentStateURI("/api/v1/doc/state/138/")])

            url = d.url()
            self.assertEqual(url, "https://www.ietf.org/proceedings/65/slides/l2vpn-4.pdf")
            self.assertEqual(self.dt.session.get(url).status_code, 200)
        else:
            self.fail("Cannot find document")


    def test_document_statchg(self) -> None:
        d  = self.dt.document(DocumentURI("/api/v1/doc/document/status-change-rfc3044-rfc3187-orig-urn-regs-to-historic/"))
        if d is not None:
            self.assertEqual(d.internal_comments,  "")
            self.assertEqual(d.id,                 78306)
            self.assertEqual(d.name,               "status-change-rfc3044-rfc3187-orig-urn-regs-to-historic")
            self.assertEqual(d.notify,             "")
            self.assertEqual(d.order,              1)
            self.assertEqual(d.rev,                "00")
            self.assertEqual(d.external_url,       "")
            self.assertEqual(d.expires,            None)
            self.assertEqual(d.type,               DocumentTypeURI("/api/v1/name/doctypename/statchg/"))
            self.assertEqual(d.group,              GroupURI("/api/v1/group/group/2/"))
            self.assertEqual(d.resource_uri,       DocumentURI("/api/v1/doc/document/status-change-rfc3044-rfc3187-orig-urn-regs-to-historic/"))
            self.assertEqual(d.title,              "Change status of RFC 3044 and RFC 3187 (original ISSN and ISBN URN Namespace registrationS) to Historic")
            self.assertEqual(d.abstract,           "")
            self.assertEqual(d.uploaded_filename,  "")
            self.assertEqual(d.rfc,                None)
            self.assertEqual(d.shepherd,           None)
            self.assertEqual(d.submissions,        [])
            self.assertEqual(d.intended_std_level, None)
            self.assertEqual(d.ad,                 PersonURI("/api/v1/person/person/102154/"))
            self.assertEqual(d.note,               "")
            self.assertEqual(d.words,              None)
            self.assertEqual(d.tags,               [])
            self.assertEqual(d.time,               datetime.fromisoformat("2017-08-21T09:32:46"))
            self.assertEqual(d.pages,              None)
            self.assertEqual(d.stream,             StreamURI("/api/v1/name/streamname/ietf/"))
            self.assertEqual(d.std_level,          None)
            self.assertEqual(d.states,             [DocumentStateURI("/api/v1/doc/state/127/")])

            url = d.url()
            self.assertEqual(url, "https://www.ietf.org/sc/status-change-rfc3044-rfc3187-orig-urn-regs-to-historic-00.txt")
            self.assertEqual(self.dt.session.get(url).status_code, 200)
        else:
            self.fail("Cannot find document")


    def test_documents(self):
        doctype = self.dt.document_type(DocumentTypeURI("/api/v1/name/doctypename/draft"))
        group   = self.dt.group_from_acronym("xrblock")
        documents = list(self.dt.documents(doctype = doctype, group = group))
        self.assertEqual(len(documents), 21)
        self.assertEqual(documents[ 0].name, "draft-ietf-xrblock-rtcp-xr-discard-rle-metrics")
        self.assertEqual(documents[ 1].name, "draft-ietf-xrblock-rtcp-xr-pdv")
        self.assertEqual(documents[ 2].name, "draft-ietf-xrblock-rtcp-xr-meas-identity")
        self.assertEqual(documents[ 3].name, "draft-ietf-xrblock-rtcp-xr-delay")
        self.assertEqual(documents[ 4].name, "draft-ietf-xrblock-rtcp-xr-burst-gap-loss")
        self.assertEqual(documents[ 5].name, "draft-ietf-xrblock-rtcp-xr-burst-gap-discard")
        self.assertEqual(documents[ 6].name, "draft-ietf-xrblock-rtcp-xr-discard")
        self.assertEqual(documents[ 7].name, "draft-ietf-xrblock-rtcp-xr-qoe")
        self.assertEqual(documents[ 8].name, "draft-ietf-xrblock-rtcp-xr-jb")
        self.assertEqual(documents[ 9].name, "draft-ietf-xrblock-rtcp-xr-loss-conceal")
        self.assertEqual(documents[10].name, "draft-ietf-xrblock-rtcp-xr-concsec")
        self.assertEqual(documents[11].name, "draft-ietf-xrblock-rtcp-xr-synchronization")
        self.assertEqual(documents[12].name, "draft-ietf-xrblock-rtcp-xr-summary-stat")
        self.assertEqual(documents[13].name, "draft-ietf-xrblock-rtcp-xr-decodability")
        self.assertEqual(documents[14].name, "draft-ietf-xrblock-rtcp-xr-bytes-discarded-metric")
        self.assertEqual(documents[15].name, "draft-ietf-xrblock-rtcp-xt-discard-metrics")
        self.assertEqual(documents[16].name, "draft-ietf-xrblock-rtcp-xr-post-repair-loss-count")
        self.assertEqual(documents[17].name, "draft-ietf-xrblock-rtcp-xr-psi-decodability")
        self.assertEqual(documents[18].name, "draft-ietf-xrblock-rtcweb-rtcp-xr-metrics")
        self.assertEqual(documents[19].name, "draft-ietf-xrblock-rtcp-xr-video-lc")
        self.assertEqual(documents[20].name, "draft-ietf-xrblock-independent-burst-gap-discard")


    # FIXME: this needs to be updated
    def test_document_from_draft(self) -> None:
        d  = self.dt.document_from_draft("draft-ietf-avt-rtp-new")
        if d is not None:
            self.assertEqual(d.resource_uri, DocumentURI("/api/v1/doc/document/draft-ietf-avt-rtp-new/"))
        else:
            self.fail("Cannot find document")

    # FIXME: this needs to be updated
    def test_document_from_rfc(self) -> None:
        d  = self.dt.document_from_rfc("rfc3550")
        if d is not None:
            self.assertEqual(d.resource_uri, DocumentURI("/api/v1/doc/document/draft-ietf-avt-rtp-new/"))
        else:
            self.fail("Cannot find document")

    # FIXME: this needs to be updated
    def test_documents_from_bcp(self) -> None:
        d  = list(self.dt.documents_from_bcp("bcp205"))
        if d is not None:
            self.assertEqual(len(d), 1)
            self.assertEqual(d[0].resource_uri, DocumentURI("/api/v1/doc/document/draft-sheffer-rfc6982bis/"))
        else:
            self.fail("Cannot find document")

    # FIXME: this needs to be updated
    def test_documents_from_std(self) -> None:
        d  = list(self.dt.documents_from_std("std68"))
        self.assertEqual(len(d), 1)
        self.assertEqual(d[0].resource_uri, DocumentURI("/api/v1/doc/document/draft-crocker-rfc4234bis/"))


    def test_document_state(self) -> None:
        s = self.dt.document_state(DocumentStateURI('/api/v1/doc/state/7/'))
        if s is not None:
            self.assertEqual(s.id,           7)
            self.assertEqual(s.resource_uri, DocumentStateURI("/api/v1/doc/state/7/"))
            self.assertEqual(s.name,         "RFC Published")
            self.assertEqual(s.desc,         "The ID has been published as an RFC.")
            self.assertEqual(s.type,         DocumentStateTypeURI("/api/v1/doc/statetype/draft-iesg/"))
            self.assertEqual(s.next_states,  [DocumentStateURI("/api/v1/doc/state/8/")])
            self.assertEqual(s.order,        32)
            self.assertEqual(s.slug,         "pub")
            self.assertEqual(s.used,         True)
        else:
            self.fail("Cannot find state")


    def test_document_states(self) -> None:
        st = self.dt.document_state_type(DocumentStateTypeURI("/api/v1/doc/statetype/draft-rfceditor/"))
        states = list(self.dt.document_states(state_type = st))
        self.assertEqual(len(states), 19)
        self.assertEqual(states[ 0].name, 'AUTH')
        self.assertEqual(states[ 1].name, 'AUTH48')
        self.assertEqual(states[ 2].name, 'EDIT')
        self.assertEqual(states[ 3].name, 'IANA')
        self.assertEqual(states[ 4].name, 'IESG')
        self.assertEqual(states[ 5].name, 'ISR')
        self.assertEqual(states[ 6].name, 'ISR-AUTH')
        self.assertEqual(states[ 7].name, 'REF')
        self.assertEqual(states[ 8].name, 'RFC-EDITOR')
        self.assertEqual(states[ 9].name, 'TO')
        self.assertEqual(states[10].name, 'MISSREF')
        self.assertEqual(states[11].name, 'AUTH48-DONE')
        self.assertEqual(states[12].name, 'AUTH48-DONE')
        self.assertEqual(states[13].name, 'EDIT')
        self.assertEqual(states[14].name, 'IANA')
        self.assertEqual(states[15].name, 'IESG')
        self.assertEqual(states[16].name, 'ISR-AUTH')
        self.assertEqual(states[17].name, 'Pending')
        self.assertEqual(states[18].name, 'TI')


    def test_document_state_type(self) -> None:
        st = self.dt.document_state_type(DocumentStateTypeURI("/api/v1/doc/statetype/draft-rfceditor/"))
        if st is not None:
            self.assertEqual(st.resource_uri, DocumentStateTypeURI("/api/v1/doc/statetype/draft-rfceditor/"))
            self.assertEqual(st.slug,         "draft-rfceditor")
            self.assertEqual(st.label,        "RFC Editor state")
        else:
            self.fail("Cannot find state type")


    def test_document_state_types(self) -> None:
        st = list(self.dt.document_state_types())
        self.assertEqual(len(st), 24)
        self.assertEqual(st[ 0].slug, 'draft')
        self.assertEqual(st[ 1].slug, 'draft-iesg')
        self.assertEqual(st[ 2].slug, 'draft-iana')
        self.assertEqual(st[ 3].slug, 'draft-rfceditor')
        self.assertEqual(st[ 4].slug, 'draft-stream-ietf')
        self.assertEqual(st[ 5].slug, 'draft-stream-irtf')
        self.assertEqual(st[ 6].slug, 'draft-stream-ise')
        self.assertEqual(st[ 7].slug, 'draft-stream-iab')
        self.assertEqual(st[ 8].slug, 'slides')
        self.assertEqual(st[ 9].slug, 'minutes')
        self.assertEqual(st[10].slug, 'agenda')
        self.assertEqual(st[11].slug, 'liai-att')
        self.assertEqual(st[12].slug, 'charter')
        self.assertEqual(st[13].slug, 'conflrev')
        self.assertEqual(st[14].slug, 'draft-iana-action')
        self.assertEqual(st[15].slug, 'draft-iana-review')
        self.assertEqual(st[16].slug, 'statchg')
        self.assertEqual(st[17].slug, 'recording')
        self.assertEqual(st[18].slug, 'bluesheets')
        self.assertEqual(st[19].slug, 'reuse_policy')
        self.assertEqual(st[20].slug, 'review')
        self.assertEqual(st[21].slug, 'liaison')
        self.assertEqual(st[22].slug, 'shepwrit')
        self.assertEqual(st[23].slug, 'draft-iana-experts')


    def test_document_event(self) -> None:
        e = self.dt.document_event(DocumentEventURI("/api/v1/doc/docevent/729040/"))
        if e is not None:
            self.assertEqual(e.id,              729040)
            self.assertEqual(e.resource_uri,    DocumentEventURI("/api/v1/doc/docevent/729040/"))
            self.assertEqual(e.by,              PersonURI("/api/v1/person/person/121595/"))
            self.assertEqual(e.doc,             DocumentURI("/api/v1/doc/document/draft-irtf-cfrg-randomness-improvements/"))
            self.assertEqual(e.type,            "new_revision")
            self.assertEqual(e.desc,            "New version available: <b>draft-irtf-cfrg-randomness-improvements-09.txt</b>")
            self.assertEqual(e.rev,             "09")
            self.assertEqual(e.time,            datetime.fromisoformat("2020-01-27T06:41:36"))
        else:
            self.fail("Cannot find event")


    def test_document_events(self) -> None:
        p  = self.dt.person_from_email("csp@csperkins.org")
        d  = self.dt.document_from_draft("draft-ietf-avtcore-rtp-circuit-breakers")
        de = list(self.dt.document_events(doc=d, by=p, event_type="new_revision"))
        self.assertEqual(len(de), 19)
        self.assertEqual(de[ 0].id, 478637)
        self.assertEqual(de[ 1].id, 475709)
        self.assertEqual(de[ 2].id, 470372)
        self.assertEqual(de[ 3].id, 466353)
        self.assertEqual(de[ 4].id, 460235)
        self.assertEqual(de[ 5].id, 456912)
        self.assertEqual(de[ 6].id, 456736)
        self.assertEqual(de[ 7].id, 444539)
        self.assertEqual(de[ 8].id, 415925)
        self.assertEqual(de[ 9].id, 413197)
        self.assertEqual(de[10].id, 402942)
        self.assertEqual(de[11].id, 397776)
        self.assertEqual(de[12].id, 384673)
        self.assertEqual(de[13].id, 369306)
        self.assertEqual(de[14].id, 364835)
        self.assertEqual(de[15].id, 340119)
        self.assertEqual(de[16].id, 326064)
        self.assertEqual(de[17].id, 307226)
        self.assertEqual(de[18].id, 306017)


    def test_ballot_position_name(self) -> None:
        bp = self.dt.ballot_position_name(BallotPositionNameURI("/api/v1/name/ballotpositionname/moretime/"))
        if bp is not None:
            self.assertEqual(bp.blocking,     False)
            self.assertEqual(bp.desc,         "")
            self.assertEqual(bp.order,        0)
            self.assertEqual(bp.resource_uri, BallotPositionNameURI("/api/v1/name/ballotpositionname/moretime/"))
            self.assertEqual(bp.slug,         "moretime")
            self.assertEqual(bp.used,         True)


    def test_ballot_position_names(self) -> None:
        bps = list(self.dt.ballot_position_names())
        self.assertEqual(len(bps), 9)
        self.assertEqual(bps[0].slug, "moretime")
        self.assertEqual(bps[1].slug, "notready")
        self.assertEqual(bps[2].slug, "yes")
        self.assertEqual(bps[3].slug, "noobj")
        self.assertEqual(bps[4].slug, "block")
        self.assertEqual(bps[5].slug, "discuss")
        self.assertEqual(bps[6].slug, "abstain")
        self.assertEqual(bps[7].slug, "recuse")
        self.assertEqual(bps[8].slug, "norecord")


    def test_ballot_type(self) -> None:
        bt = self.dt.ballot_type(BallotTypeURI("/api/v1/doc/ballottype/5/"))
        if bt is not None:
            self.assertEqual(bt.doc_type,       DocumentTypeURI("/api/v1/name/doctypename/conflrev/"))
            self.assertEqual(bt.id,             5)
            self.assertEqual(bt.name,           "Approve")
            self.assertEqual(bt.order,          0)
            self.assertEqual(len(bt.positions), 6)
            self.assertEqual(bt.positions[0],   BallotPositionNameURI("/api/v1/name/ballotpositionname/yes/"))
            self.assertEqual(bt.positions[1],   BallotPositionNameURI("/api/v1/name/ballotpositionname/noobj/"))
            self.assertEqual(bt.positions[2],   BallotPositionNameURI("/api/v1/name/ballotpositionname/discuss/"))
            self.assertEqual(bt.positions[3],   BallotPositionNameURI("/api/v1/name/ballotpositionname/abstain/"))
            self.assertEqual(bt.positions[4],   BallotPositionNameURI("/api/v1/name/ballotpositionname/recuse/"))
            self.assertEqual(bt.positions[5],   BallotPositionNameURI("/api/v1/name/ballotpositionname/norecord/"))
            self.assertEqual(bt.question,       "Is this the correct conflict review response?")
            self.assertEqual(bt.resource_uri,   BallotTypeURI("/api/v1/doc/ballottype/5/"))
            self.assertEqual(bt.slug,           "conflrev")
            self.assertEqual(bt.used,           True)
        else:
            self.fail("Could not find ballot type")


    def test_ballot_types_doctype(self) -> None:
        bts = list(self.dt.ballot_types(self.dt.document_type(DocumentTypeURI("/api/v1/name/doctypename/draft"))))
        self.assertEqual(len(bts), 2)
        self.assertEqual(bts[0].slug, "irsg-approve")
        self.assertEqual(bts[1].slug, "approve")


    def test_ballot_document_event(self) -> None:
        e = self.dt.ballot_document_event(BallotDocumentEventURI("/api/v1/doc/ballotdocevent/744784/"))
        if e is not None:
            self.assertEqual(e.ballot_type,  BallotTypeURI("/api/v1/doc/ballottype/5/"))
            self.assertEqual(e.by,           PersonURI("/api/v1/person/person/21684/"))
            self.assertEqual(e.desc,         'Created "Approve" ballot')
            self.assertEqual(e.doc,          DocumentURI("/api/v1/doc/document/conflict-review-dold-payto/"))
            self.assertEqual(e.docevent_ptr, DocumentEventURI("/api/v1/doc/docevent/744784/"))
            self.assertEqual(e.id,           744784)
            self.assertEqual(e.resource_uri, BallotDocumentEventURI("/api/v1/doc/ballotdocevent/744784/"))
            self.assertEqual(e.rev,          "00")
            self.assertEqual(e.time,         datetime.fromisoformat("2020-04-04T10:57:29"))
            self.assertEqual(e.type,         "created_ballot")
        else:
            self.fail("Cannot find ballot event")


    def test_ballot_document_events(self) -> None:
        d  = self.dt.document_from_draft("draft-ietf-avtcore-rtp-circuit-breakers")
        de = list(self.dt.ballot_document_events(doc=d))
        self.assertEqual(len(de), 2)
        self.assertEqual(de[0].id, 478676)
        self.assertEqual(de[1].id, 461800)

        bt = self.dt.ballot_type(BallotTypeURI("/api/v1/doc/ballottype/3/")) # Charter approval
        p  = self.dt.person(PersonURI("/api/v1/person/person/108756/"))      # Cindy Morgan
        d  = self.dt.document(DocumentURI("/api/v1/doc/document/charter-ietf-rmcat/"))
        de = list(self.dt.ballot_document_events(doc = d, ballot_type = bt, by = p, event_type = "closed_ballot"))
        self.assertEqual(len(de), 1)
        self.assertEqual(de[0].id, 304166)


    def test_documents_authored_by_person(self) -> None:
        p = self.dt.person_from_email("ladan@isi.edu")
        if p is not None:
            a = list(self.dt.documents_authored_by_person(p))
            self.assertEqual(len(a), 7)
            self.assertEqual(a[0].document, DocumentURI(uri='/api/v1/doc/document/draft-gharai-ac3/'))
            self.assertEqual(a[1].document, DocumentURI(uri='/api/v1/doc/document/draft-gharai-hdtv-video/'))
            self.assertEqual(a[2].document, DocumentURI(uri='/api/v1/doc/document/draft-ietf-avt-smpte292-video/'))
            self.assertEqual(a[3].document, DocumentURI(uri='/api/v1/doc/document/draft-gharai-avt-uncomp-video/'))
            self.assertEqual(a[4].document, DocumentURI(uri='/api/v1/doc/document/draft-ietf-avt-uncomp-video/'))
            self.assertEqual(a[5].document, DocumentURI(uri='/api/v1/doc/document/draft-gharai-avt-tfrc-profile/'))
            self.assertEqual(a[6].document, DocumentURI(uri='/api/v1/doc/document/draft-ietf-avt-tfrc-profile/'))
        else:
            self.fail("Cannot find person");


    def test_documents_authored_by_email(self) -> None:
        e = self.dt.email(EmailURI("/api/v1/person/email/ladan@isi.edu/"))
        if e is not None:
            a = list(self.dt.documents_authored_by_email(e))
            self.assertEqual(len(a), 7)
            self.assertEqual(a[0].document, DocumentURI(uri='/api/v1/doc/document/draft-gharai-ac3/'))
            self.assertEqual(a[1].document, DocumentURI(uri='/api/v1/doc/document/draft-gharai-hdtv-video/'))
            self.assertEqual(a[2].document, DocumentURI(uri='/api/v1/doc/document/draft-ietf-avt-smpte292-video/'))
            self.assertEqual(a[3].document, DocumentURI(uri='/api/v1/doc/document/draft-gharai-avt-uncomp-video/'))
            self.assertEqual(a[4].document, DocumentURI(uri='/api/v1/doc/document/draft-ietf-avt-uncomp-video/'))
            self.assertEqual(a[5].document, DocumentURI(uri='/api/v1/doc/document/draft-gharai-avt-tfrc-profile/'))
            self.assertEqual(a[6].document, DocumentURI(uri='/api/v1/doc/document/draft-ietf-avt-tfrc-profile/'))
        else:
            self.fail("Cannot find person");




    # FIXME: this needs to be updated
    def test_submission(self) -> None:
        s  = self.dt.submission(SubmissionURI("/api/v1/submit/submission/2402/"))
        if s is not None:
            #self.assertEqual(s.abstract,        "Internet technical specifications often need to...")
            self.assertEqual(s.access_key,      "f77d08da6da54f3cbecca13d31646be8")
            self.assertEqual(s.auth_key,        "fMm6hur5dJ7gV58x5SE0vkHUoDOrSuSF")
            self.assertEqual(s.authors,         "[{'email': 'dcrocker@bbiw.net', 'name': 'Dave Crocker'}, {'email': 'paul.overell@thus.net', 'name': 'Paul Overell'}]")
            self.assertEqual(s.checks,          [SubmissionCheckURI("/api/v1/submit/submissioncheck/386/")])
            self.assertEqual(s.document_date,   "2007-10-09")
            self.assertEqual(s.draft,           DocumentURI("/api/v1/doc/document/draft-crocker-rfc4234bis/"))
            self.assertEqual(s.file_size,       27651)
            self.assertEqual(s.file_types,      ".txt,.xml,.pdf")
            #self.assertEqual(s.first_two_pages, "\n\n\nNetwork Working Group...")
            self.assertEqual(s.group,           GroupURI("/api/v1/group/group/1027/"))
            self.assertEqual(s.id,              2402)
            self.assertEqual(s.name,            "draft-crocker-rfc4234bis")
            self.assertEqual(s.note,            "")
            self.assertEqual(s.pages,           13)
            self.assertEqual(s.remote_ip,       "72.255.3.179")
            self.assertEqual(s.replaces,        "")
            self.assertEqual(s.resource_uri,    SubmissionURI("/api/v1/submit/submission/2402/"))
            self.assertEqual(s.rev,             "01")
            self.assertEqual(s.state,           "/api/v1/name/draftsubmissionstatename/posted/")
            self.assertEqual(s.submission_date, "2007-10-09")
            self.assertEqual(s.submitter,       "Dave Crocker")
            self.assertEqual(s.title,           "Augmented BNF for Syntax Specifications: ABNF")
            self.assertEqual(s.words,           None)
        else:
            self.fail("Cannot find submission")


    def test_submission_event(self) -> None:
        e  = self.dt.submission_event(SubmissionEventURI("/api/v1/submit/submissionevent/188542/"))
        if e is not None:
            self.assertEqual(e.by,           PersonURI("/api/v1/person/person/115824/"))
            self.assertEqual(e.desc,         "Uploaded submission")
            self.assertEqual(e.id,           188542)
            self.assertEqual(e.resource_uri, SubmissionEventURI("/api/v1/submit/submissionevent/188542/"))
            self.assertEqual(e.submission,   SubmissionURI("/api/v1/submit/submission/111128/"))
            self.assertEqual(e.time,         datetime.fromisoformat("2020-03-23T04:18:27"))
        else:
            self.fail("Cannot find submission event")


    # FIXME: this needs to be updated
    def test_document_type(self) -> None:
        doctype = self.dt.document_type(DocumentTypeURI("/api/v1/name/doctypename/draft"))
        if doctype is not None:
            self.assertEqual(doctype.resource_uri, DocumentTypeURI("/api/v1/name/doctypename/draft/"))
            self.assertEqual(doctype.name,         "Draft")
            self.assertEqual(doctype.used,         True)
            self.assertEqual(doctype.prefix,       "draft")
            self.assertEqual(doctype.slug,         "draft")
            self.assertEqual(doctype.desc,         "")
            self.assertEqual(doctype.order,        0)
        else:
            self.fail("Cannot find doctype")

    # FIXME: this needs to be updated
    def test_document_types(self) -> None:
        types = list(self.dt.document_types())
        self.assertEqual(len(types), 13)
        self.assertEqual(types[ 0].slug, "agenda")
        self.assertEqual(types[ 1].slug, "bluesheets")
        self.assertEqual(types[ 2].slug, "charter")
        self.assertEqual(types[ 3].slug, "conflrev")
        self.assertEqual(types[ 4].slug, "draft")
        self.assertEqual(types[ 5].slug, "liaison")
        self.assertEqual(types[ 6].slug, "liai-att")
        self.assertEqual(types[ 7].slug, "minutes")
        self.assertEqual(types[ 8].slug, "recording")
        self.assertEqual(types[ 9].slug, "review")
        self.assertEqual(types[10].slug, "shepwrit")
        self.assertEqual(types[11].slug, "slides")
        self.assertEqual(types[12].slug, "statchg")

    # -----------------------------------------------------------------------------------------------------------------------------
    # Tests relating to streams:

    # FIXME: this needs to be updated
    def test_stream(self) -> None:
        stream = self.dt.stream(StreamURI("/api/v1/name/streamname/irtf/"))
        if stream is not None:
            self.assertEqual(stream.desc,         "IRTF Stream")
            self.assertEqual(stream.name,         "IRTF")
            self.assertEqual(stream.order,        3)
            self.assertEqual(stream.resource_uri, StreamURI("/api/v1/name/streamname/irtf/"))
            self.assertEqual(stream.slug,         "irtf")
            self.assertEqual(stream.used,         True)
        else:
            self.fail("Cannot find stream")

    # FIXME: this needs to be updated
    def test_streams(self) -> None:
        streams = list(self.dt.streams())
        self.assertEqual(len(streams), 5)
        self.assertEqual(streams[ 0].slug, "ietf")
        self.assertEqual(streams[ 1].slug, "ise")
        self.assertEqual(streams[ 2].slug, "irtf")
        self.assertEqual(streams[ 3].slug, "iab")
        self.assertEqual(streams[ 4].slug, "legacy")

    # -----------------------------------------------------------------------------------------------------------------------------
    # Tests relating to groups:

    # FIXME: this needs to be updated
    def test_group(self) -> None:
        group = self.dt.group(GroupURI("/api/v1/group/group/941/"))
        if group is not None:
            self.assertEqual(group.acronym,        "avt")
            self.assertEqual(group.ad,             None)
            self.assertEqual(group.charter,        DocumentURI("/api/v1/doc/document/charter-ietf-avt/"))
            self.assertEqual(group.comments,       "")
            self.assertEqual(group.description,    "\n  The Audio/Video Transport Working Group was formed to specify a protocol \n  for real-time transmission of audio and video over unicast and multicast \n  UDP/IP. This is the Real-time Transport Protocol, RTP, along with its \n  associated profiles and payload formats.")
            self.assertEqual(group.id,             941)
            self.assertEqual(group.list_archive,   "https://mailarchive.ietf.org/arch/search/?email_list=avt")
            self.assertEqual(group.list_email,     "avt@ietf.org")
            self.assertEqual(group.list_subscribe, "https://www.ietf.org/mailman/listinfo/avt")
            self.assertEqual(group.name,           "Audio/Video Transport")
            self.assertEqual(group.parent,         GroupURI("/api/v1/group/group/1683/"))
            self.assertEqual(group.resource_uri,   GroupURI("/api/v1/group/group/941/"))
            self.assertEqual(group.state,          GroupStateURI("/api/v1/name/groupstatename/conclude/"))
            self.assertEqual(group.time,           datetime.fromisoformat("2011-12-09T12:00:00"))
            self.assertEqual(group.type,           "/api/v1/name/grouptypename/wg/")
            self.assertEqual(group.unused_states,  [])
            self.assertEqual(group.unused_tags,    [])
        else:
            self.fail("Cannot find group")


    def test_group_from_acronym(self) -> None:
        group = self.dt.group_from_acronym("avt")
        if group is not None:
            self.assertEqual(group.id, 941)
        else:
            self.fail("Cannot find group")


    def test_group_from_acronym_invalid(self) -> None:
        group = self.dt.group_from_acronym("invalid")
        self.assertIsNone(group)


    def test_groups(self) -> None:
        groups = self.dt.groups()
        self.assertIsNot(groups, None)


    def test_groups_namecontains(self) -> None:
        groups = list(self.dt.groups(name_contains="IRTF"))
        self.assertEqual(len(groups), 2)
        self.assertEqual(groups[0].id, 3)
        self.assertEqual(groups[1].id, 1853)


<<<<<<< HEAD
    def test_group_history(self) -> None:
        group_history = self.dt.group_history(GroupHistoryURI("/api/v1/group/grouphistory/4042/"))
        if group_history is not None:
            self.assertEqual(group_history.acronym,              "git")
            self.assertEqual(group_history.ad,                   None)
            self.assertEqual(group_history.comments,             "")
            self.assertEqual(group_history.description,          "")
            self.assertEqual(group_history.group,                GroupURI("/api/v1/group/group/2233/"))
            self.assertEqual(group_history.id,                   4042)
            self.assertEqual(group_history.list_archive,         "https://mailarchive.ietf.org/arch/browse/ietf-and-github/")
            self.assertEqual(group_history.list_email,           "ietf-and-github@ietf.org")
            self.assertEqual(group_history.list_subscribe,       "https://www.ietf.org/mailman/listinfo/ietf-and-github")
            self.assertEqual(group_history.name,                 "GitHub Integration and Tooling")
            self.assertEqual(group_history.parent,               GroupURI("/api/v1/group/group/1008/"))
            self.assertEqual(group_history.resource_uri,         GroupHistoryURI("/api/v1/group/grouphistory/4042/"))
            self.assertEqual(group_history.state,                GroupStateURI("/api/v1/name/groupstatename/active/"))
            self.assertEqual(group_history.time,                 datetime.fromisoformat("2019-02-08T14:07:27"))
            self.assertEqual(group_history.type,                 "/api/v1/name/grouptypename/wg/")
            self.assertEqual(group_history.unused_states,        [])
            self.assertEqual(group_history.unused_tags,          [])
            self.assertEqual(group_history.uses_milestone_dates, True)
        else:
            self.fail("Cannot find group history")


    def test_group_histories_from_acronym(self) -> None:
        group_histories = list(self.dt.group_histories_from_acronym("spud"))
        self.assertEqual(len(group_histories), 2)
        self.assertEqual(group_histories[0].id, 2179)
        self.assertEqual(group_histories[1].id, 2257)


    def test_group_histories(self) -> None:
        group_histories = self.dt.group_histories()
        self.assertIsNot(group_histories, None)


=======
>>>>>>> a1dfb324
    def test_groups_state(self) -> None:
        groups = list(self.dt.groups(state=self.dt.group_state(GroupStateURI("/api/v1/name/groupstatename/abandon"))))
        self.assertEqual(len(groups), 6)
        self.assertEqual(groups[0].id, 1949)
        self.assertEqual(groups[1].id, 2009)
        self.assertEqual(groups[2].id, 2018)
        self.assertEqual(groups[3].id, 2155)
        self.assertEqual(groups[4].id, 2190)
        self.assertEqual(groups[5].id, 2200)


    def test_groups_parent(self) -> None:
        groups = list(self.dt.groups(parent=self.dt.group(GroupURI("/api/v1/group/group/1/"))))
        self.assertEqual(len(groups), 2)
        self.assertEqual(groups[0].id, 2)
        self.assertEqual(groups[1].id, 2225)


    def test_group_state(self) -> None:
        state = self.dt.group_state(GroupStateURI("/api/v1/name/groupstatename/abandon"))
        if state is not None:
            self.assertEqual(state.desc,         "Formation of the group (most likely a BoF or Proposed WG) was abandoned")
            self.assertEqual(state.name,         "Abandoned")
            self.assertEqual(state.order,        0)
            self.assertEqual(state.resource_uri, GroupStateURI("/api/v1/name/groupstatename/abandon/"))
            self.assertEqual(state.slug,         "abandon")
            self.assertEqual(state.used,         True)
        else:
            self.fail("Cannot find group state")


    # FIXME: this needs to be updated
    def test_group_states(self) -> None:
        states = list(self.dt.group_states())
        self.assertEqual(len(states),  9)
        self.assertEqual(states[0].slug, "abandon")
        self.assertEqual(states[1].slug, "active")
        self.assertEqual(states[2].slug, "bof")
        self.assertEqual(states[3].slug, "bof-conc")
        self.assertEqual(states[4].slug, "conclude")
        self.assertEqual(states[5].slug, "dormant")
        self.assertEqual(states[6].slug, "proposed")
        self.assertEqual(states[7].slug, "replaced")
        self.assertEqual(states[8].slug, "unknown")


    # -----------------------------------------------------------------------------------------------------------------------------
    # Tests relating to meetings:

    def test_meeting_schedule(self) -> None:
        schedule = self.dt.meeting_schedule(ScheduleURI("/api/v1/meeting/schedule/209/"))
        if schedule is not None:
            self.assertEqual(schedule.id,           209)
            self.assertEqual(schedule.resource_uri, ScheduleURI("/api/v1/meeting/schedule/209/"))
            self.assertEqual(schedule.meeting,      MeetingURI("/api/v1/meeting/meeting/365/"))
            self.assertEqual(schedule.owner,        PersonURI("/api/v1/person/person/109129/"))
            self.assertEqual(schedule.name,         "prelim-fix")
            self.assertEqual(schedule.visible,      True)
            self.assertEqual(schedule.public,       True)
            self.assertEqual(schedule.badness,      None)
        else:
            self.fail("cannot find meeting schedule")


    def test_meeting_session_assignment(self) -> None:
        assignment = self.dt.meeting_session_assignment(SessionAssignmentURI("/api/v1/meeting/schedtimesessassignment/61212/"))
        if assignment is not None:
            self.assertEqual(assignment.id,           61212)
            self.assertEqual(assignment.modified,     datetime.fromisoformat("2017-10-17T12:14:33"))
            self.assertEqual(assignment.extendedfrom, None)
            self.assertEqual(assignment.timeslot,     TimeslotURI("/api/v1/meeting/timeslot/9132/"))
            self.assertEqual(assignment.session,      SessionURI("/api/v1/meeting/session/25907/"))
            self.assertEqual(assignment.agenda,       ScheduleURI("/api/v1/meeting/schedule/787/"))
            self.assertEqual(assignment.schedule,     ScheduleURI("/api/v1/meeting/schedule/787/"))
            self.assertEqual(assignment.pinned,       False)
            self.assertEqual(assignment.resource_uri, SessionAssignmentURI("/api/v1/meeting/schedtimesessassignment/61212/"))
            self.assertEqual(assignment.badness,      0)
            self.assertEqual(assignment.notes, "")
        else:
            self.fail("cannot find meeting session assignment")


    def test_meeting_session_assignments(self) -> None:
        meeting  = self.dt.meeting(MeetingURI("/api/v1/meeting/meeting/365/")) # IETF 90 in Toronto
        if meeting is not None:
            schedule = self.dt.meeting_schedule(meeting.schedule)
            if schedule is not None:
                assignments = list(self.dt.meeting_session_assignments(schedule))
                self.assertEqual(len(assignments), 161)
            else:
                self.fail("Cannot find schedule")
        else:
            self.fail("Cannot find meeting")


    def test_meeting(self) -> None:
        meeting = self.dt.meeting(MeetingURI("/api/v1/meeting/meeting/365/"))
        if meeting is not None:
            self.assertEqual(meeting.id,                               365)
            self.assertEqual(meeting.resource_uri,                     MeetingURI("/api/v1/meeting/meeting/365/"))
            self.assertEqual(meeting.type,                             MeetingTypeURI("/api/v1/name/meetingtypename/ietf/"))
            self.assertEqual(meeting.city,                             "Toronto")
            self.assertEqual(meeting.country,                          "CA")
            self.assertEqual(meeting.venue_name,                       "Fairmont Royal York Hotel")
            self.assertEqual(meeting.venue_addr,                       "100 Front Street W\r\nToronto, Ontario, Canada M5J 1E3")
            self.assertEqual(meeting.date,                             "2014-07-20")
            self.assertEqual(meeting.days,                             6)
            self.assertEqual(meeting.time_zone,                        "America/Toronto")
            self.assertEqual(meeting.idsubmit_cutoff_day_offset_00,    20)
            self.assertEqual(meeting.idsubmit_cutoff_day_offset_01,    13)
            self.assertEqual(meeting.idsubmit_cutoff_warning_days,     "21 days, 0:00:00")
            self.assertEqual(meeting.idsubmit_cutoff_time_utc,         "23:59:59")
            self.assertEqual(meeting.submission_cutoff_day_offset,     26)
            self.assertEqual(meeting.submission_correction_day_offset, 50)
            self.assertEqual(meeting.submission_start_day_offset,      90)
            self.assertEqual(meeting.attendees,                        1237)
            self.assertEqual(meeting.session_request_lock_message,     "")
            self.assertEqual(meeting.reg_area,                         "Ballroom Foyer ")
            self.assertEqual(meeting.break_area,                       "Convention and Main Mezzanine Level Foyers")
            self.assertEqual(meeting.agenda_info_note,                 "")
            self.assertEqual(meeting.agenda_warning_note,              "")
            self.assertEqual(meeting.show_important_dates,             True)
            self.assertEqual(meeting.updated,                          datetime.fromisoformat("2016-12-22T09:57:15-08:00"))
            self.assertEqual(meeting.agenda,                           ScheduleURI("/api/v1/meeting/schedule/209/"))
            self.assertEqual(meeting.schedule,                         ScheduleURI("/api/v1/meeting/schedule/209/"))
            self.assertEqual(meeting.number,                           "90")
            self.assertEqual(meeting.proceedings_final,                False)
            self.assertEqual(meeting.acknowledgements,                 "")
        else:
            self.fail("Cannot find meeting")


    def test_meetings(self) -> None:
        meetings = list(self.dt.meetings(start_date="2019-01-01", end_date="2019-12-31", meeting_type=self.dt.meeting_type("ietf")))
        self.assertEqual(len(meetings),  3)
        self.assertEqual(meetings[0].city, "Singapore")
        self.assertEqual(meetings[1].city, "Montreal")
        self.assertEqual(meetings[2].city, "Prague")


    def test_meeting_types(self) -> None:
        types = list(self.dt.meeting_types())
        self.assertEqual(len(types),  2)
        self.assertEqual(types[0].slug, "ietf")
        self.assertEqual(types[1].slug, "interim")


    @patch.object(ietfdata.datatracker, 'datetime', Mock(wraps=datetime))
    def test_meeting_status_future(self) -> None:
        meeting = self.dt.meeting(MeetingURI("/api/v1/meeting/meeting/365/"))
        if meeting is not None:
            ietfdata.datatracker.datetime.now.return_value = datetime(2014, 1, 1) # type: ignore
            self.assertEqual(meeting.status(), MeetingStatus.FUTURE)
        else:
            self.fail("Cannot find meeting")


    @patch.object(ietfdata.datatracker, 'datetime', Mock(wraps=datetime))
    def test_meeting_status_completed(self) -> None:
        meeting = self.dt.meeting(MeetingURI("/api/v1/meeting/meeting/365/"))
        if meeting is not None:
            ietfdata.datatracker.datetime.now.return_value = datetime(2014, 12, 1) # type: ignore
            self.assertEqual(meeting.status(), MeetingStatus.COMPLETED)
        else:
            self.fail("Cannot find meeting")


    @patch.object(ietfdata.datatracker, 'datetime', Mock(wraps=datetime))
    def test_meeting_status_ongoing(self) -> None:
        meeting = self.dt.meeting(MeetingURI("/api/v1/meeting/meeting/365/"))
        if meeting is not None:
            ietfdata.datatracker.datetime.now.return_value = datetime(2014, 7, 20) # type: ignore
            self.assertEqual(meeting.status(), MeetingStatus.ONGOING)
        else:
            self.fail("Cannot find meeting")


    # -----------------------------------------------------------------------------------------------------------------------------
    # Tests relating to related documents:

    def test_related_documents_all(self) -> None:
        source = self.dt.document(DocumentURI("/api/v1/doc/document/draft-rfced-info-snpp-v3/"))
        target = list(self.dt.docaliases_from_name("draft-gwinn-paging-protocol-v3"))[0]
        rel    = self.dt.relationship_type(RelationshipTypeURI("/api/v1/name/docrelationshipname/replaces/"))
        rdocs  = list(self.dt.related_documents(source=source, target=target, relationship_type=rel))
        self.assertEqual(len(rdocs), 1)
        self.assertEqual(rdocs[0].id, 3)
        self.assertEqual(rdocs[0].relationship, RelationshipTypeURI("/api/v1/name/docrelationshipname/replaces/"))
        self.assertEqual(rdocs[0].resource_uri, RelatedDocumentURI("/api/v1/doc/relateddocument/3/"))
        self.assertEqual(rdocs[0].source,       DocumentURI("/api/v1/doc/document/draft-rfced-info-snpp-v3/"))
        self.assertEqual(rdocs[0].target,       DocumentAliasURI("/api/v1/doc/docalias/draft-gwinn-paging-protocol-v3/"))


    def test_related_documents_source_target(self) -> None:
        source = self.dt.document(DocumentURI("/api/v1/doc/document/draft-rfced-info-snpp-v3/"))
        target = list(self.dt.docaliases_from_name("draft-gwinn-paging-protocol-v3"))[0]
        rdocs  = list(self.dt.related_documents(source=source, target=target))
        self.assertEqual(len(rdocs), 1)
        self.assertEqual(rdocs[0].id, 3)
        self.assertEqual(rdocs[0].relationship, RelationshipTypeURI("/api/v1/name/docrelationshipname/replaces/"))
        self.assertEqual(rdocs[0].resource_uri, RelatedDocumentURI("/api/v1/doc/relateddocument/3/"))
        self.assertEqual(rdocs[0].source,       DocumentURI("/api/v1/doc/document/draft-rfced-info-snpp-v3/"))
        self.assertEqual(rdocs[0].target,       DocumentAliasURI("/api/v1/doc/docalias/draft-gwinn-paging-protocol-v3/"))


    def test_related_documents_source_relationship(self) -> None:
        source = self.dt.document(DocumentURI("/api/v1/doc/document/draft-rfced-info-snpp-v3/"))
        rel    = self.dt.relationship_type(RelationshipTypeURI("/api/v1/name/docrelationshipname/replaces/"))
        rdocs  = list(self.dt.related_documents(source=source, relationship_type=rel))
        self.assertEqual(len(rdocs), 1)
        self.assertEqual(rdocs[0].id, 3)
        self.assertEqual(rdocs[0].relationship, RelationshipTypeURI("/api/v1/name/docrelationshipname/replaces/"))
        self.assertEqual(rdocs[0].resource_uri, RelatedDocumentURI("/api/v1/doc/relateddocument/3/"))
        self.assertEqual(rdocs[0].source,       DocumentURI("/api/v1/doc/document/draft-rfced-info-snpp-v3/"))
        self.assertEqual(rdocs[0].target,       DocumentAliasURI("/api/v1/doc/docalias/draft-gwinn-paging-protocol-v3/"))


    def test_related_documents_target_relationship(self) -> None:
        target = list(self.dt.docaliases_from_name("draft-gwinn-paging-protocol-v3"))[0]
        rel    = self.dt.relationship_type(RelationshipTypeURI("/api/v1/name/docrelationshipname/replaces/"))
        rdocs  = list(self.dt.related_documents(target=target, relationship_type=rel))
        self.assertEqual(len(rdocs), 1)
        self.assertEqual(rdocs[0].id, 3)
        self.assertEqual(rdocs[0].relationship, RelationshipTypeURI("/api/v1/name/docrelationshipname/replaces/"))
        self.assertEqual(rdocs[0].resource_uri, RelatedDocumentURI("/api/v1/doc/relateddocument/3/"))
        self.assertEqual(rdocs[0].source,       DocumentURI("/api/v1/doc/document/draft-rfced-info-snpp-v3/"))
        self.assertEqual(rdocs[0].target,       DocumentAliasURI("/api/v1/doc/docalias/draft-gwinn-paging-protocol-v3/"))


    def test_related_documents_target(self) -> None:
        target = list(self.dt.docaliases_from_name("draft-gwinn-paging-protocol-v3"))[0]
        rdocs  = list(self.dt.related_documents(target=target))
        self.assertEqual(len(rdocs), 1)
        self.assertEqual(rdocs[0].id, 3)
        self.assertEqual(rdocs[0].relationship, RelationshipTypeURI("/api/v1/name/docrelationshipname/replaces/"))
        self.assertEqual(rdocs[0].resource_uri, RelatedDocumentURI("/api/v1/doc/relateddocument/3/"))
        self.assertEqual(rdocs[0].source,       DocumentURI("/api/v1/doc/document/draft-rfced-info-snpp-v3/"))
        self.assertEqual(rdocs[0].target,       DocumentAliasURI("/api/v1/doc/docalias/draft-gwinn-paging-protocol-v3/"))


    def test_related_documents_source(self) -> None:
        source = self.dt.document(DocumentURI("/api/v1/doc/document/draft-rfced-info-snpp-v3/"))
        rdocs  = list(self.dt.related_documents(source=source))
        self.assertEqual(len(rdocs), 6)
        self.assertEqual(rdocs[0].id, 3)
        self.assertEqual(rdocs[0].relationship, RelationshipTypeURI("/api/v1/name/docrelationshipname/replaces/"))
        self.assertEqual(rdocs[0].resource_uri, RelatedDocumentURI("/api/v1/doc/relateddocument/3/"))
        self.assertEqual(rdocs[0].source,       DocumentURI("/api/v1/doc/document/draft-rfced-info-snpp-v3/"))
        self.assertEqual(rdocs[0].target,       DocumentAliasURI("/api/v1/doc/docalias/draft-gwinn-paging-protocol-v3/"))
        self.assertEqual(rdocs[1].id, 2059)
        self.assertEqual(rdocs[1].relationship, RelationshipTypeURI("/api/v1/name/docrelationshipname/obs/"))
        self.assertEqual(rdocs[1].resource_uri, RelatedDocumentURI("/api/v1/doc/relateddocument/2059/"))
        self.assertEqual(rdocs[1].source,       DocumentURI("/api/v1/doc/document/draft-rfced-info-snpp-v3/"))
        self.assertEqual(rdocs[1].target,       DocumentAliasURI("/api/v1/doc/docalias/rfc1645/"))
        self.assertEqual(rdocs[2].id, 10230)
        self.assertEqual(rdocs[2].relationship, RelationshipTypeURI("/api/v1/name/docrelationshipname/refold/"))
        self.assertEqual(rdocs[2].resource_uri, RelatedDocumentURI("/api/v1/doc/relateddocument/10230/"))
        self.assertEqual(rdocs[2].source,       DocumentURI("/api/v1/doc/document/draft-rfced-info-snpp-v3/"))
        self.assertEqual(rdocs[2].target,       DocumentAliasURI("/api/v1/doc/docalias/rfc1425/"))
        self.assertEqual(rdocs[3].id, 10231)
        self.assertEqual(rdocs[3].relationship, RelationshipTypeURI("/api/v1/name/docrelationshipname/refold/"))
        self.assertEqual(rdocs[3].resource_uri, RelatedDocumentURI("/api/v1/doc/relateddocument/10231/"))
        self.assertEqual(rdocs[3].source,       DocumentURI("/api/v1/doc/document/draft-rfced-info-snpp-v3/"))
        self.assertEqual(rdocs[3].target,       DocumentAliasURI("/api/v1/doc/docalias/rfc1521/"))
        self.assertEqual(rdocs[4].id, 10233)
        self.assertEqual(rdocs[4].relationship, RelationshipTypeURI("/api/v1/name/docrelationshipname/refold/"))
        self.assertEqual(rdocs[4].resource_uri, RelatedDocumentURI("/api/v1/doc/relateddocument/10233/"))
        self.assertEqual(rdocs[4].source,       DocumentURI("/api/v1/doc/document/draft-rfced-info-snpp-v3/"))
        self.assertEqual(rdocs[4].target,       DocumentAliasURI("/api/v1/doc/docalias/std10/"))
        self.assertEqual(rdocs[5].id, 10234)
        self.assertEqual(rdocs[5].relationship, RelationshipTypeURI("/api/v1/name/docrelationshipname/refold/"))
        self.assertEqual(rdocs[5].resource_uri, RelatedDocumentURI("/api/v1/doc/relateddocument/10234/"))
        self.assertEqual(rdocs[5].source,       DocumentURI("/api/v1/doc/document/draft-rfced-info-snpp-v3/"))
        self.assertEqual(rdocs[5].target,       DocumentAliasURI("/api/v1/doc/docalias/rfc1486/"))


    def test_related_documents_relationship(self) -> None:
        rel    = self.dt.relationship_type(RelationshipTypeURI("/api/v1/name/docrelationshipname/replaces/"))
        rdocs  = self.dt.related_documents(relationship_type=rel)
        self.assertIsNot(rdocs, None)


    def test_relationship_types(self) -> None:
        types = list(self.dt.relationship_types())
        self.assertEqual(len(types), 16)
        self.assertEqual(types[0].slug,  "downref-approval")
        self.assertEqual(types[1].slug,  "conflrev")
        self.assertEqual(types[2].slug,  "refinfo")
        self.assertEqual(types[3].slug,  "tobcp")
        self.assertEqual(types[4].slug,  "toexp")
        self.assertEqual(types[5].slug,  "tohist")
        self.assertEqual(types[6].slug,  "toinf")
        self.assertEqual(types[7].slug,  "tois")
        self.assertEqual(types[8].slug,  "tops")
        self.assertEqual(types[9].slug,  "refnorm")
        self.assertEqual(types[10].slug, "obs")
        self.assertEqual(types[11].slug, "possibly-replaces")
        self.assertEqual(types[12].slug, "refold")
        self.assertEqual(types[13].slug, "replaces")
        self.assertEqual(types[14].slug, "updates")
        self.assertEqual(types[15].slug, "refunk")


    def test_mailing_list(self) -> None:
        ml = self.dt.mailing_list(MailingListURI("/api/v1/mailinglists/list/461/"))
        if ml is not None:
            self.assertEqual(ml.id,           461)
            self.assertEqual(ml.resource_uri, MailingListURI("/api/v1/mailinglists/list/461/"))
            self.assertEqual(ml.name,         "hackathon")
            self.assertEqual(ml.description,  "Discussion regarding past, present, and future IETF hackathons.")
            self.assertEqual(ml.advertised,   True)
        else:
            self.fail("Cannot find mailing list")


    def test_mailing_lists(self) -> None:
        ml = list(self.dt.mailing_lists())
        if ml is not None:
            self.assertNotEqual(len(ml), 0)
        else:
            self.fail("Cannot find mailing lists")


    def test_mailing_list_subscriptions(self) -> None:
        subs = list(self.dt.mailing_list_subscriptions("colin.perkins@glasgow.ac.uk"))
        self.assertEqual(len(subs), 1)
        self.assertEqual(subs[0].id,           66700)
        self.assertEqual(subs[0].resource_uri, MailingListSubscriptionsURI(uri="/api/v1/mailinglists/subscribed/66700/"))
        self.assertEqual(subs[0].email,        "colin.perkins@glasgow.ac.uk")
        self.assertEqual(subs[0].lists[0],     MailingListURI("/api/v1/mailinglists/list/461/"))


if __name__ == '__main__':
    unittest.main()

# =================================================================================================================================
# vim: set tw=0 ai:<|MERGE_RESOLUTION|>--- conflicted
+++ resolved
@@ -1192,7 +1192,6 @@
         self.assertEqual(groups[1].id, 1853)
 
 
-<<<<<<< HEAD
     def test_group_history(self) -> None:
         group_history = self.dt.group_history(GroupHistoryURI("/api/v1/group/grouphistory/4042/"))
         if group_history is not None:
@@ -1230,8 +1229,6 @@
         self.assertIsNot(group_histories, None)
 
 
-=======
->>>>>>> a1dfb324
     def test_groups_state(self) -> None:
         groups = list(self.dt.groups(state=self.dt.group_state(GroupStateURI("/api/v1/name/groupstatename/abandon"))))
         self.assertEqual(len(groups), 6)
