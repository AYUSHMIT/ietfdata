# Copyright (C) 2017-2020 University of Glasgow
#
# Redistribution and use in source and binary forms, with or without
# modification, are permitted provided that the following conditions
# are met:
#
# 1. Redistributions of source code must retain the above copyright notice,
#    this list of conditions and the following disclaimer.
#
# 2. Redistributions in binary form must reproduce the above copyright
#    notice, this list of conditions and the following disclaimer in the
#    documentation and/or other materials provided with the distribution.
#
# THIS SOFTWARE IS PROVIDED BY THE COPYRIGHT HOLDERS AND CONTRIBUTORS "AS IS"
# AND ANY EXPRESS OR IMPLIED WARRANTIES, INCLUDING, BUT NOT LIMITED TO, THE
# IMPLIED WARRANTIES OF MERCHANTABILITY AND FITNESS FOR A PARTICULAR PURPOSE
# ARE DISCLAIMED. IN NO EVENT SHALL THE COPYRIGHT HOLDER OR CONTRIBUTORS BE
# LIABLE FOR ANY DIRECT, INDIRECT, INCIDENTAL, SPECIAL, EXEMPLARY, OR
# CONSEQUENTIAL DAMAGES (INCLUDING, BUT NOT LIMITED TO, PROCUREMENT OF
# SUBSTITUTE GOODS OR SERVICES; LOSS OF USE, DATA, OR PROFITS; OR BUSINESS
# INTERRUPTION) HOWEVER CAUSED AND ON ANY THEORY OF LIABILITY, WHETHER IN
# CONTRACT, STRICT LIABILITY, OR TORT (INCLUDING NEGLIGENCE OR OTHERWISE)
# ARISING IN ANY WAY OUT OF THE USE OF THIS SOFTWARE, EVEN IF ADVISED OF THE
# POSSIBILITY OF SUCH DAMAGE.

# The module contains code to interact with the IETF Datatracker
# (https://datatracker.ietf.org/release/about)
#
# The Datatracker API is at https://datatracker.ietf.org/api/v1 and is
# a REST API implemented using Django Tastypie (http://tastypieapi.org)
#
# It's possible to do time range queries on many of these values, for example:
#   https://datatracker.ietf.org/api/v1/person/person/?time__gt=2018-03-27T14:07:36
#
# See also:
#   https://datatracker.ietf.org/api/
#   https://trac.tools.ietf.org/tools/ietfdb/wiki/DatabaseSchemaDescription
#   https://trac.tools.ietf.org/tools/ietfdb/wiki/DatatrackerDrafts
#   RFC 6174 "Definition of IETF Working Group Document States"
#   RFC 6175 "Requirements to Extend the Datatracker for IETF Working Group Chairs and Authors"
#   RFC 6292 "Requirements for a Working Group Charter Tool"
#   RFC 6293 "Requirements for Internet-Draft Tracking by the IETF Community in the Datatracker"
#   RFC 6322 "Datatracker States and Annotations for the IAB, IRTF, and Independent Submission Streams"
#   RFC 6359 "Datatracker Extensions to Include IANA and RFC Editor Processing Information"
#   RFC 7760 "Statement of Work for Extensions to the IETF Datatracker for Author Statistics"

from datetime    import datetime, timedelta
from enum        import Enum
from typing      import List, Optional, Tuple, Dict, Iterator, Type, TypeVar, Any
from dataclasses import dataclass, field
from pathlib     import Path
from pavlova     import Pavlova
from pavlova.parsers import GenericParser

import ast
import glob
import json
import requests
import re

# =================================================================================================================================
# Classes to represent the JSON-serialised objects returned by the Datatracker API:

# ---------------------------------------------------------------------------------------------------------------------------------
# URI types:

@dataclass(frozen=True)
class URI:
    uri    : str
    params : Dict[str, Any] = field(default_factory=dict)


@dataclass(frozen=True)
class DocumentURI(URI):
    def __post_init__(self) -> None:
        assert self.uri.startswith("/api/v1/doc/document/")


@dataclass(frozen=True)
class GroupURI(URI):
    def __post_init__(self) -> None:
        assert self.uri.startswith("/api/v1/group/group/")


# ---------------------------------------------------------------------------------------------------------------------------------
# Resource type

@dataclass(frozen=True)
class Resource:
    resource_uri : URI

T = TypeVar('T', bound=Resource)


# ---------------------------------------------------------------------------------------------------------------------------------
# Types relating to people:

@dataclass(frozen=True)
class PersonURI(URI):
    def __post_init__(self) -> None:
        assert self.uri.startswith("/api/v1/person/person/") or self.uri.startswith("/api/v1/person/historicalperson/")


@dataclass(frozen=True)
class Person(Resource):
    resource_uri    : PersonURI
    id              : int
    name            : str
    name_from_draft : str
    ascii           : str
    ascii_short     : Optional[str]
    user            : str
    time            : datetime
    photo           : str
    photo_thumb     : str
    biography       : str
    consent         : bool


@dataclass(frozen=True)
class HistoricalPerson(Person):
    history_change_reason : Optional[str]
    history_user          : Optional[str]
    history_id            : int
    history_type          : str
    history_date          : datetime


@dataclass(frozen=True)
class PersonAliasURI(URI):
    def __post_init__(self) -> None:
        assert self.uri.startswith("/api/v1/person/alias/")


@dataclass(frozen=True)
class PersonAlias(Resource):
    id                 : int
    resource_uri       : PersonAliasURI
    person             : PersonURI
    name               : str


@dataclass(frozen=True)
class PersonEventURI(URI):
    def __post_init__(self) -> None:
        assert self.uri.startswith("/api/v1/person/personevent/")


@dataclass(frozen=True)
class PersonEvent(Resource):
    desc            : str
    id              : int
    person          : PersonURI
    resource_uri    : PersonEventURI
    time            : datetime
    type            : str


# ---------------------------------------------------------------------------------------------------------------------------------
# Types relating to email addresses:

@dataclass(frozen=True)
class EmailURI(URI):
    def __post_init__(self) -> None:
        assert self.uri.startswith("/api/v1/person/email/") or self.uri.startswith("/api/v1/person/historicalemail/")


@dataclass(frozen=True)
class Email(Resource):
    resource_uri : EmailURI
    person       : PersonURI
    address      : str # The email address
    time         : datetime
    origin       : str
    primary      : bool
    active       : bool


@dataclass(frozen=True)
class HistoricalEmail(Email):
    history_change_reason : Optional[str]
    history_user          : Optional[str]
    history_id            : int
    history_type          : str
    history_date          : datetime


# ---------------------------------------------------------------------------------------------------------------------------------
# Types relating to documents:

@dataclass(frozen=True)
class DocumentTypeURI(URI):
    def __post_init__(self) -> None:
        assert self.uri.startswith("/api/v1/name/doctypename/")


@dataclass(frozen=True)
class DocumentType(Resource):
    resource_uri : DocumentTypeURI
    name         : str
    used         : bool
    prefix       : str
    slug         : str
    desc         : str
    order        : int


@dataclass(frozen=True)
class DocumentStateTypeURI(URI):
    def __post_init__(self) -> None:
        assert self.uri.startswith("/api/v1/doc/statetype/")


@dataclass(frozen=True)
class DocumentStateType(Resource):
    resource_uri : DocumentStateTypeURI
    label        : str
    slug         : str


@dataclass(frozen=True)
class DocumentStateURI(URI):
    def __post_init__(self) -> None:
        assert self.uri.startswith("/api/v1/doc/state/")


@dataclass(frozen=True)
class DocumentState(Resource):
    id           : int
    resource_uri : DocumentStateURI
    desc         : str
    name         : str
    next_states  : List[DocumentStateURI]
    order        : int
    slug         : str  # FIXME: should we introduce a StateSlug type (and similar for the other slug fields)?
    type         : DocumentStateTypeURI
    used         : bool


@dataclass(frozen=True)
class StreamURI(URI):
    def __post_init__(self) -> None:
        assert self.uri.startswith("/api/v1/name/streamname/")


@dataclass(frozen=True)
class Stream(Resource):
    resource_uri : StreamURI
    name         : str
    desc         : str
    used         : bool
    slug         : str
    order        : int


@dataclass(frozen=True)
class SubmissionURI(URI):
    def __post_init__(self) -> None:
        assert self.uri.startswith("/api/v1/submit/submission/")


@dataclass(frozen=True)
class SubmissionCheckURI(URI):
    def __post_init__(self) -> None:
        assert self.uri.startswith("/api/v1/submit/submissioncheck/")


@dataclass(frozen=True)
class Submission(Resource):
    abstract        : str
    access_key      : str
    auth_key        : str
    authors         : str   # See the parse_authors() method
    checks          : List[SubmissionCheckURI]
    document_date   : str   # FIXME: this should be a date object
    draft           : DocumentURI
    file_size       : Optional[int]
    file_types      : str   # e.g., ".txt,.xml"
    first_two_pages : str
    group           : Optional[GroupURI]
    id              : int
    name            : str
    note            : str
    pages           : Optional[int]
    remote_ip       : str
    replaces        : str   # FIXME: this should be an Optional[URI]?
    resource_uri    : SubmissionURI
    rev             : str
    state           : str   # FIXME: this should be a URI subtype
    submission_date : str   # FIXME: this should be a date object
    submitter       : str
    title           : str
    words           : Optional[int]

    """
    URLs from which this submission can be downloaded.
    """
    def urls(self) -> Iterator[Tuple[str, str]]:
        for file_type in self.file_types.split(","):
            yield (file_type, "https://www.ietf.org/archive/id/"  + self.name + "-" + self.rev + file_type)

    def parse_authors(self) -> List[Dict[str,str]]:
        authors = ast.literal_eval(self.authors) # type: List[Dict[str, str]]
        return authors


@dataclass(frozen=True)
class SubmissionEventURI(URI):
    def __post_init__(self) -> None:
        assert self.uri.startswith("/api/v1/submit/submissionevent/")


@dataclass(frozen=True)
class SubmissionEvent(Resource):
    by              : Optional[PersonURI]
    desc            : str
    id              : int
    resource_uri    : SubmissionEventURI
    submission      : SubmissionURI
    time            : datetime


# DocumentURI is defined earlier, to avoid circular dependencies

@dataclass(frozen=True)
class Document(Resource):
    id                 : int
    resource_uri       : DocumentURI
    name               : str
    title              : str
    pages              : Optional[int]
    words              : Optional[int]
    time               : datetime
    notify             : str
    expires            : Optional[str]
    type               : DocumentTypeURI
    rfc                : Optional[int]
    rev                : str           # If `rfc` is not None, `rev` will point to the RFC publication notice
    abstract           : str
    internal_comments  : str
    order              : int
    note               : str
    ad                 : Optional[PersonURI]
    shepherd           : Optional[EmailURI]
    group              : Optional[GroupURI]
    stream             : Optional[StreamURI]
    intended_std_level : Optional[str]  # FIXME: should be a URI subtype?
    std_level          : Optional[str]  # FIXME: should be a URI subtype?
    states             : List[DocumentStateURI]
    submissions        : List[SubmissionURI]
    tags               : List[str]
    uploaded_filename  : str
    external_url       : str

    def __post_init__(self) -> None:
        assert self.intended_std_level is None or self.intended_std_level.startswith("/api/v1/name/intendedstdlevelname/")
        assert self.std_level          is None or self.std_level.startswith("/api/v1/name/stdlevelname/")

    def url(self) -> str:
        # See https://trac.tools.ietf.org/tools/ietfdb/browser/trunk/ietf/settings.py and search for DOC_HREFS
        if self.type == DocumentTypeURI("/api/v1/name/doctypename/agenda/"):
            # FIXME: should be "/meeting/{meeting.number}/materials/{doc.name}-{doc.rev}" ???
            # FIXME: This doesn't work for interim meetings
            # FIXME: This doesn't work for PDF agenda files
            mtg = self.name.split("-")[1]
            url = "https://datatracker.ietf.org/meeting/" + mtg + "/materials/" + self.uploaded_filename
        elif self.type == DocumentTypeURI("/api/v1/name/doctypename/bluesheets/"):
            # FIXME: should be "https://www.ietf.org/proceedings/{meeting.number}/bluesheets/{doc.uploaded_filename}" ???
            mtg = self.name.split("-")[1]
            url = "https://www.ietf.org/proceedings/" + mtg + "/bluesheets/" + self.uploaded_filename
        elif self.type == DocumentTypeURI("/api/v1/name/doctypename/charter/"):
            url = "https://www.ietf.org/charter/"     + self.name + "-" + self.rev + ".txt"
        elif self.type == DocumentTypeURI("/api/v1/name/doctypename/conflrev/"):
            url = "https://www.ietf.org/cr/"          + self.name + "-" + self.rev + ".txt"
        elif self.type == DocumentTypeURI("/api/v1/name/doctypename/draft/"):
            url = "https://www.ietf.org/archive/id/"  + self.name + "-" + self.rev + ".txt"
        elif self.type == DocumentTypeURI("/api/v1/name/doctypename/liaison/"):
            url = "https://www.ietf.org/lib/dt/documents/LIAISON/" + self.uploaded_filename
        elif self.type == DocumentTypeURI("/api/v1/name/doctypename/liai-att/"):
            url = "https://www.ietf.org/lib/dt/documents/LIAISON/" + self.uploaded_filename
        elif self.type == DocumentTypeURI("/api/v1/name/doctypename/minutes/"):
            # FIXME: should be "/meeting/{meeting.number}/materials/{doc.name}-{doc.rev}" ???
            mtg = self.name.split("-")[1]
            url = "https://datatracker.ietf.org/meeting/" + mtg + "/materials/" + self.uploaded_filename
        elif self.type == DocumentTypeURI("/api/v1/name/doctypename/recording/"):
            url = self.external_url
        elif self.type == DocumentTypeURI("/api/v1/name/doctypename/review/"):
            # FIXME: This points to the formatted HTML page containing the message, but we really want the raw message
            url = "https://datatracker.ietf.org/doc/" + self.name
        elif self.type == DocumentTypeURI("/api/v1/name/doctypename/shepwrit/"):
            url = self.external_url
        elif self.type == DocumentTypeURI("/api/v1/name/doctypename/slides/"):
            # FIXME: should be https://www.ietf.org/slides/{doc.name}-{doc.rev} ???
            mtg = self.name.split("-")[1]
            url = "https://www.ietf.org/proceedings/" + mtg + "/slides/" + self.uploaded_filename
        elif self.type == DocumentTypeURI("/api/v1/name/doctypename/statchg/"):
            url = "https://www.ietf.org/sc/"          + self.name + "-" + self.rev + ".txt"
        else:
            raise NotImplementedError
        return url


@dataclass(frozen=True)
class DocumentAliasURI(URI):
    def __post_init__(self) -> None:
        assert self.uri.startswith("/api/v1/doc/docalias/")


@dataclass(frozen=True)
class DocumentAlias(Resource):
    id           : int
    resource_uri : DocumentAliasURI
    document     : DocumentURI
    name         : str


@dataclass(frozen=True)
class DocumentEventURI(URI):
    def __post_init__(self) -> None:
        assert self.uri.startswith("/api/v1/doc/docevent/")


@dataclass(frozen=True)
class DocumentEvent(Resource):
    by              : PersonURI
    desc            : str
    doc             : DocumentURI
    id              : int
    resource_uri    : DocumentEventURI
    rev             : str
    time            : datetime
    type            : str


@dataclass(frozen=True)
class BallotPositionNameURI(URI):
    def __post_init__(self) -> None:
        assert self.uri.startswith("/api/v1/name/ballotpositionname/")


@dataclass(frozen=True)
class BallotPositionName(Resource):
    blocking     : bool
    desc         : Optional[str]
    name         : str
    order        : int
    resource_uri : BallotPositionNameURI
    slug         : str
    used         : bool


@dataclass(frozen=True)
class BallotTypeURI(URI):
    def __post_init__(self) -> None:
        assert self.uri.startswith("/api/v1/doc/ballottype/")


@dataclass(frozen=True)
class BallotType(Resource):
    doc_type     : DocumentTypeURI
    id           : int
    name         : str
    order        : int
    positions    : List[BallotPositionNameURI]
    question     : str
    resource_uri : BallotTypeURI
    slug         : str
    used         : bool


@dataclass(frozen=True)
class BallotDocumentEventURI(URI):
    def __post_init__(self) -> None:
        assert self.uri.startswith("/api/v1/doc/ballotdocevent/")


@dataclass(frozen=True)
class BallotDocumentEvent(Resource):
    ballot_type     : BallotTypeURI
    by              : PersonURI
    desc            : str
    doc             : DocumentURI
    docevent_ptr    : DocumentEventURI
    id              : int
    resource_uri    : BallotDocumentEventURI
    rev             : str
    time            : datetime
    type            : str


@dataclass(frozen=True)
class RelationshipTypeURI(URI):
    def __post_init__(self) -> None:
        assert self.uri.startswith("/api/v1/name/docrelationshipname/")


@dataclass(frozen=True)
class RelationshipType(Resource):
    resource_uri   : RelationshipTypeURI
    slug           : str
    desc           : str
    name           : str
    used           : bool
    order          : int
    revname        : str


@dataclass(frozen=True)
class RelatedDocumentURI(URI):
    def __post_init__(self) -> None:
        assert self.uri.startswith("/api/v1/doc/relateddocument/")


@dataclass(frozen=True)
class RelatedDocument(Resource):
    id              : int
    relationship    : RelationshipTypeURI
    resource_uri    : RelatedDocumentURI
    source          : DocumentURI
    target          : DocumentAliasURI


class DocumentAuthorURI(URI):
    def __post_init__(self) -> None:
        assert self.uri.startswith("/api/v1/doc/documentauthor/")

@dataclass(frozen=True)
class DocumentAuthor(Resource):
    id           : int
    order        : int
    resource_uri : DocumentAuthorURI
    country      : str
    affiliation  : str
    document     : DocumentURI
    person       : PersonURI
    email        : EmailURI


# ---------------------------------------------------------------------------------------------------------------------------------
# Types relating to groups:


@dataclass(frozen=True)
class GroupStateURI(URI):
    def __post_init__(self) -> None:
        assert self.uri.startswith("/api/v1/name/groupstatename/")


@dataclass(frozen=True)
class GroupState(Resource):
    resource_uri   : GroupStateURI
    slug           : str
    desc           : str
    name           : str
    used           : bool
    order          : int


# GroupURI is defined earlier, to avoid circular dependencies


@dataclass(frozen=True)
class Group(Resource):
    acronym        : str
    ad             : Optional[PersonURI]
    charter        : Optional[DocumentURI]
    comments       : str
    description    : str
    id             : int
    list_archive   : str
    list_email     : str
    list_subscribe : str
    name           : str
    parent         : Optional[GroupURI]
    resource_uri   : GroupURI
    state          : GroupStateURI
    time           : datetime
    type           : str    # FIXME: this should be a URI subtype
    unused_states  : List[str]
    unused_tags    : List[str]


@dataclass(frozen=True)
class GroupHistoryURI(URI):
    def __post_init__(self) -> None:
        assert self.uri.startswith("/api/v1/group/grouphistory/")


@dataclass(frozen=True)
class GroupHistory(Resource):
    acronym              : str
    ad                   : Optional[PersonURI]
    comments             : str
    description          : str
    group                : GroupURI
    id                   : int
    list_archive         : str
    list_email           : str
    list_subscribe       : str
    name                 : str
    parent               : Optional[GroupURI]
    resource_uri         : GroupHistoryURI
    state                : GroupStateURI
    time                 : datetime
    type                 : str    # FIXME: this should be a URI subtype
    unused_states        : List[str]
    unused_tags          : List[str]
    uses_milestone_dates : bool


@dataclass(frozen=True)
class GroupEventURI(URI):
    def __post_init__(self) -> None:
        assert self.uri.startswith("/api/v1/group/groupevent/")


@dataclass(frozen=True)
class GroupEvent(Resource):
    by           : PersonURI
    desc         : str
    group        : GroupURI
    id           : int
    resource_uri : GroupEventURI
    time         : datetime
    type         : str


@dataclass(frozen=True)
class GroupUrlURI(URI):
    def __post_init__(self) -> None:
        assert self.uri.startswith("/api/v1/group/groupurl/")


@dataclass(frozen=True)
class GroupUrl(Resource):
    group        : GroupURI
    id           : int
    name         : str
    resource_uri : GroupUrlURI
    url          : str


@dataclass(frozen=True)
class GroupMilestoneStateNameURI(URI):
    def __post_init__(self) -> None:
        assert self.uri.startswith("/api/v1/name/groupmilestonestatename/")


@dataclass(frozen=True)
class GroupMilestoneStateName(Resource):
    desc         : str
    name         : str
    order        : int
    resource_uri : GroupMilestoneStateNameURI
    slug         : str
    used         : bool


@dataclass(frozen=True)
class GroupMilestoneURI(URI):
    def __post_init__(self) -> None:
        assert self.uri.startswith("/api/v1/group/groupmilestone/")


@dataclass(frozen=True)
class GroupMilestone(Resource):
    desc         : str
    docs         : List[DocumentURI]
    due          : str
    group        : GroupURI
    id           : int
    order        : Optional[int]
    resolved     : str
    resource_uri : GroupMilestoneURI
    state        : GroupMilestoneStateNameURI
    time         : datetime


@dataclass(frozen=True)
<<<<<<< HEAD
class RoleNameURI(URI):
    def __post_init__(self) -> None:
        assert self.uri.startswith("/api/v1/name/rolename/")

@dataclass(frozen=True)
class RoleName(Resource):
    desc         : str
    name         : str
    order        : int
    resource_uri : RoleNameURI
    slug         : str
    used         : bool


@dataclass(frozen=True)
class GroupRoleURI(URI):
    def __post_init__(self) -> None:
        assert self.uri.startswith("/api/v1/group/role/")


@dataclass(frozen=True)
class GroupRole(Resource):
    email        : EmailURI
    group        : GroupURI
    id           : int
    name         : RoleNameURI
    person       : PersonURI
    resource_uri : GroupRoleURI


@dataclass(frozen=True)
class GroupRoleHistoryURI(URI):
    def __post_init__(self) -> None:
        assert self.uri.startswith("/api/v1/group/rolehistory/")


@dataclass(frozen=True)
class GroupRoleHistory(Resource):
    email        : EmailURI
    group        : GroupHistoryURI
    id           : int
    name         : RoleNameURI
    person       : PersonURI
    resource_uri : GroupRoleHistoryURI
=======
class GroupMilestoneHistoryURI(URI):
    def __post_init__(self) -> None:
        assert self.uri.startswith("/api/v1/group/groupmilestonehistory/")


@dataclass(frozen=True)
class GroupMilestoneHistory(Resource):
    desc         : str
    docs         : List[DocumentURI]
    due          : str
    group        : GroupURI
    id           : int
    milestone    : GroupMilestoneURI
    order        : Optional[int]
    resolved     : str
    resource_uri : GroupMilestoneHistoryURI
    state        : GroupMilestoneStateNameURI
    time         : datetime


@dataclass(frozen=True)
class GroupMilestoneEventURI(URI):
    def __post_init__(self) -> None:
        assert self.uri.startswith("/api/v1/group/milestonegroupevent/")


@dataclass(frozen=True)
class GroupMilestoneEvent(Resource):
    by             : PersonURI
    desc           : str
    group          : GroupURI
    groupevent_ptr : GroupEventURI
    id             : int
    milestone      : GroupMilestoneURI
    resource_uri   : GroupMilestoneEventURI
    time           : datetime
    type           : str
>>>>>>> 0e079046


# ---------------------------------------------------------------------------------------------------------------------------------
# Types relating to meetings:

class MeetingStatus(Enum):
    FUTURE    = 1
    ONGOING   = 2
    COMPLETED = 3


@dataclass(frozen=True)
class MeetingURI(URI):
    def __post_init__(self) -> None:
        assert self.uri.startswith("/api/v1/meeting/meeting/")


@dataclass(frozen=True)
class MeetingTypeURI(URI):
    def __post_init__(self) -> None:
        assert self.uri.startswith("/api/v1/name/meetingtypename/")


@dataclass(frozen=True)
class MeetingType(Resource):
    name         : str
    order        : int
    resource_uri : MeetingTypeURI
    slug         : str
    desc         : str
    used         : bool


@dataclass(frozen=True)
class ScheduleURI(URI):
    def __post_init__(self) -> None:
        assert self.uri.startswith("/api/v1/meeting/schedule/")


@dataclass(frozen=True)
class Schedule(Resource):
    """
    A particular version of the meeting schedule (i.e., the meeting agenda)

    Use `meeting_session_assignments()` to find the assignment of sessions
    to timeslots within this schedule.
    """
    id           : int
    name         : str
    resource_uri : ScheduleURI
    owner        : PersonURI
    meeting      : MeetingURI
    visible      : bool
    public       : bool
    badness      : Optional[str]


@dataclass(frozen=True)
class Meeting(Resource):
    id                               : int
    resource_uri                     : MeetingURI
    type                             : MeetingTypeURI
    country                          : str
    city                             : str
    venue_name                       : str
    venue_addr                       : str
    date                             : str  # FIXME: this should be a date object
    days                             : int  # FIXME: this should be a timedelta object
    time_zone                        : str
    acknowledgements                 : str
    agenda_info_note                 : str
    agenda_warning_note              : str
    session_request_lock_message     : str
    idsubmit_cutoff_warning_days     : str
    idsubmit_cutoff_time_utc         : str
    idsubmit_cutoff_day_offset_00    : int
    idsubmit_cutoff_day_offset_01    : int
    submission_start_day_offset      : int
    submission_cutoff_day_offset     : int
    submission_correction_day_offset : int
    agenda                           : ScheduleURI  # An alias for schedule
    schedule                         : ScheduleURI  # The current meeting schedule (i.e., the agenda)
    number                           : str
    break_area                       : str
    reg_area                         : str
    proceedings_final                : bool
    show_important_dates             : bool
    attendees                        : Optional[int]
    updated                          : datetime     # Time this record was modified

    def status(self) -> MeetingStatus:
        now = datetime.now()
        meeting_start = datetime.strptime(self.date, "%Y-%m-%d")
        meeting_end   = meeting_start + timedelta(days = self.days - 1)
        if meeting_start > now:
            return MeetingStatus.FUTURE
        elif meeting_end < now:
            return MeetingStatus.COMPLETED
        else:
            return MeetingStatus.ONGOING


@dataclass(frozen=True)
class SessionURI(URI):
    def __post_init__(self) -> None:
        assert self.uri.startswith("/api/v1/meeting/session/")


@dataclass(frozen=True)
class TimeslotURI(URI):
    def __post_init__(self) -> None:
        assert self.uri.startswith("/api/v1/meeting/timeslot/")


@dataclass(frozen=True)
class Timeslot(Resource):
    id            : int
    resource_uri  : TimeslotURI
    type          : str               # FIXME: this is a URI "/api/v1/name/timeslottypename/regular/"
    meeting       : MeetingURI
    sessions      : List[SessionURI]  # Sessions assigned to this slot in various versions of the agenda; current assignment is last
    name          : str
    time          : datetime
    duration      : str               # FIXME: this should be a timedelta object
    location      : str               # FIXME: this is a URI "/api/v1/meeting/room/668
    show_location : bool
    modified      : datetime


@dataclass(frozen=True)
class SessionAssignmentURI(URI):
    def __post_init__(self) -> None:
        assert self.uri.startswith("/api/v1/meeting/schedtimesessassignment/")


@dataclass(frozen=True)
class SessionAssignment(Resource):
    """
    The assignment of a `session` to a `timeslot` within a meeting `schedule`
    """
    id           : int
    resource_uri : SessionAssignmentURI
    session      : SessionURI
    agenda       : ScheduleURI  # An alias for `schedule`
    schedule     : ScheduleURI
    timeslot     : TimeslotURI
    modified     : datetime
    notes        : str
    pinned       : bool
    extendedfrom : Optional[str]
    badness      : int


@dataclass(frozen=True)
class Session(Resource):
    id                  : int
    type                : str           # FIXME: this is a URI
    name                : str
    resource_uri        : SessionURI
    meeting             : MeetingURI
    group               : GroupURI
    materials           : List[DocumentURI]
    scheduled           : str          # Date scheduled
    requested_duration  : str
    resources           : List[str]    # FIXME
    agenda_note         : str
    assignments         : List[SessionAssignmentURI]
    remote_instructions : str
    short               : str
    attendees           : int
    modified            : datetime
    comments            : str


# ---------------------------------------------------------------------------------------------------------------------------------
# Types relating to mailing lists:

@dataclass(frozen=True)
class MailingListURI(URI):
    def __post_init__(self) -> None:
        assert self.uri.startswith("/api/v1/mailinglists/list/")


@dataclass(frozen=True)
class MailingList(Resource):
    id           : int
    resource_uri : MailingListURI
    name         : str
    description  : str
    advertised   : bool


@dataclass(frozen=True)
class MailingListSubscriptionsURI(URI):
    def __post_init__(self) -> None:
        assert self.uri.startswith("/api/v1/mailinglists/subscribed/")


@dataclass(frozen=True)
class MailingListSubscriptions(Resource):
    id           : int
    resource_uri : MailingListSubscriptionsURI
    email        : str
    lists        : List[MailingListURI]
    time         : datetime


# =================================================================================================================================
# A class to represent the datatracker:

class DataTracker:
    """
    A class for interacting with the IETF DataTracker.
    """
    def __init__(self, cache_dir: Optional[Path] = None):
        """
        Parameters:
            cache_dir      -- If set, use this directory as a cache for Datatracker objects
        """
        self.session  = requests.Session()
        self.ua       = "glasgow-ietfdata/0.2.0"          # Update when making a new relaase
        self.base_url = "https://datatracker.ietf.org"
        self.http_req = 0
        self.cache_dir = cache_dir
        self.pavlova = Pavlova()
        # Please sort the following alphabetically:
        self.pavlova.register_parser(BallotDocumentEventURI, GenericParser(self.pavlova, BallotDocumentEventURI))
        self.pavlova.register_parser(BallotPositionNameURI,  GenericParser(self.pavlova, BallotPositionNameURI))
        self.pavlova.register_parser(BallotTypeURI,          GenericParser(self.pavlova, BallotTypeURI))
        self.pavlova.register_parser(DocumentAliasURI,       GenericParser(self.pavlova, DocumentAliasURI))
        self.pavlova.register_parser(DocumentAuthorURI,      GenericParser(self.pavlova, DocumentAuthorURI))
        self.pavlova.register_parser(DocumentEventURI,       GenericParser(self.pavlova, DocumentEventURI))
        self.pavlova.register_parser(DocumentStateURI,       GenericParser(self.pavlova, DocumentStateURI))
        self.pavlova.register_parser(DocumentStateTypeURI,   GenericParser(self.pavlova, DocumentStateTypeURI))
        self.pavlova.register_parser(DocumentTypeURI,        GenericParser(self.pavlova, DocumentTypeURI))
        self.pavlova.register_parser(DocumentURI,            GenericParser(self.pavlova, DocumentURI))
        self.pavlova.register_parser(EmailURI,               GenericParser(self.pavlova, EmailURI))
        self.pavlova.register_parser(GroupEventURI,          GenericParser(self.pavlova, GroupEventURI))
        self.pavlova.register_parser(GroupHistoryURI,        GenericParser(self.pavlova, GroupHistoryURI))
        self.pavlova.register_parser(GroupMilestoneEventURI, GenericParser(self.pavlova, GroupMilestoneEventURI))
        self.pavlova.register_parser(GroupMilestoneHistoryURI, GenericParser(self.pavlova, GroupMilestoneHistoryURI))
        self.pavlova.register_parser(GroupMilestoneStateNameURI, GenericParser(self.pavlova, GroupMilestoneStateNameURI))
        self.pavlova.register_parser(GroupMilestoneURI,      GenericParser(self.pavlova, GroupMilestoneURI))
        self.pavlova.register_parser(GroupRoleURI,           GenericParser(self.pavlova, GroupRoleURI))
        self.pavlova.register_parser(GroupRoleHistoryURI,    GenericParser(self.pavlova, GroupRoleHistoryURI))
        self.pavlova.register_parser(GroupStateURI,          GenericParser(self.pavlova, GroupStateURI))
        self.pavlova.register_parser(GroupURI,               GenericParser(self.pavlova, GroupURI))
        self.pavlova.register_parser(GroupUrlURI,            GenericParser(self.pavlova, GroupUrlURI))
        self.pavlova.register_parser(MailingListURI,         GenericParser(self.pavlova, MailingListURI))
        self.pavlova.register_parser(MailingListSubscriptionsURI, GenericParser(self.pavlova, MailingListSubscriptionsURI))
        self.pavlova.register_parser(MeetingTypeURI,         GenericParser(self.pavlova, MeetingTypeURI))
        self.pavlova.register_parser(MeetingURI,             GenericParser(self.pavlova, MeetingURI))
        self.pavlova.register_parser(PersonAliasURI,         GenericParser(self.pavlova, PersonAliasURI))
        self.pavlova.register_parser(PersonEventURI,         GenericParser(self.pavlova, PersonEventURI))
        self.pavlova.register_parser(PersonURI,              GenericParser(self.pavlova, PersonURI))
        self.pavlova.register_parser(RelationshipTypeURI,    GenericParser(self.pavlova, RelationshipTypeURI))
        self.pavlova.register_parser(RelatedDocumentURI,     GenericParser(self.pavlova, RelatedDocumentURI))
        self.pavlova.register_parser(RoleNameURI,            GenericParser(self.pavlova, RoleNameURI))
        self.pavlova.register_parser(SessionAssignmentURI,   GenericParser(self.pavlova, SessionAssignmentURI))
        self.pavlova.register_parser(SessionURI,             GenericParser(self.pavlova, SessionURI))
        self.pavlova.register_parser(ScheduleURI,            GenericParser(self.pavlova, ScheduleURI))
        self.pavlova.register_parser(StreamURI,              GenericParser(self.pavlova, StreamURI))
        self.pavlova.register_parser(SubmissionCheckURI,     GenericParser(self.pavlova, SubmissionCheckURI))
        self.pavlova.register_parser(SubmissionEventURI,     GenericParser(self.pavlova, SubmissionEventURI))
        self.pavlova.register_parser(SubmissionURI,          GenericParser(self.pavlova, SubmissionURI))
        self.pavlova.register_parser(TimeslotURI,            GenericParser(self.pavlova, TimeslotURI))


    def __del__(self):
        self.session.close()


    def _cache_filepath(self, resource_uri: URI) -> Path:
        assert self.cache_dir is not None
        return Path(self.cache_dir, resource_uri.uri[1:-1] + ".json")


    def _obj_is_cached(self, resource_uri: URI) -> bool:
        if self.cache_dir is None:
            return False
        return self._cache_filepath(resource_uri).exists()


    def _retrieve_from_cache(self, resource_uri: URI) -> Dict[Any, Any]:
        obj_json = {}
        with open(self._cache_filepath(resource_uri)) as cache_file:
            obj_json = json.load(cache_file)
        return obj_json


    def _cache_obj(self, resource_uri: URI, obj_json: Dict[Any, Any]) -> None:
        if self.cache_dir is not None:
            cache_filepath = self._cache_filepath(resource_uri)
            cache_filepath.parent.mkdir(parents=True, exist_ok=True)
            with open(cache_filepath, "w") as cache_file:
                json.dump(obj_json, cache_file)


    def _rate_limit(self) -> None:
        # A trivial rate limiter. Called before every HTTP GET to the datatracker.
        # The datatracker objects if more than 100 requests are made on a single
        # persistent HTTP connection.
        self.http_req += 1
        if (self.http_req % 100) == 0:
            self.session.close()


    def _retrieve(self, resource_uri: URI, obj_type: Type[T]) -> Optional[T]:
        headers = {'User-Agent': self.ua}
        if self._obj_is_cached(resource_uri):
            obj_json = self._retrieve_from_cache(resource_uri)
        else:
            self._rate_limit()
            r = self.session.get(self.base_url + resource_uri.uri, params=resource_uri.params, headers=headers, verify=True, stream=False)
            if r.status_code == 200:
                obj_json = r.json()
                self._cache_obj(resource_uri, obj_json)
            else:
                print("_retrieve failed: {} {}".format(r.status_code, self.base_url + resource_uri.uri))
                return None
        obj = self.pavlova.from_mapping(obj_json, obj_type) # type: T
        return obj

    def _retrieve_multi(self, resource_uri: URI, obj_type: Type[T]) -> Iterator[T]:
        resource_uri.params["limit"] = "100"
        while resource_uri.uri is not None:
            headers = {'user-agent': self.ua}
            self._rate_limit()
            r = self.session.get(self.base_url + resource_uri.uri, params=resource_uri.params, headers=headers, verify=True, stream=False)
            if r.status_code == 200:
                meta = r.json()['meta']
                objs = r.json()['objects']
                resource_uri  = URI(meta['next'])
                for obj_json in objs:
                    obj = self.pavlova.from_mapping(obj_json, obj_type) # type: T
                    self._cache_obj(obj.resource_uri, obj_json)
                    yield obj
            else:
                print("_retrieve_multi failed: {}".format(r.status_code))
                print(r.status_code)
                return None


    # ----------------------------------------------------------------------------------------------------------------------------
    # Datatracker API endpoints returning information about people:
    # * https://datatracker.ietf.org/api/v1/person/person/
    # * https://datatracker.ietf.org/api/v1/person/person/20209/
    # * https://datatracker.ietf.org/api/v1/person/historicalperson/
    # * https://datatracker.ietf.org/api/v1/person/alias/

    def person(self, person_uri: PersonURI) -> Optional[Person]:
        return self._retrieve(person_uri, Person)


    def person_from_email(self, email_addr: str) -> Optional[Person]:
        email = self.email(EmailURI("/api/v1/person/email/" + email_addr + "/"))
        if email is not None:
            return self.person(email.person)
        else:
            return None


    def person_aliases(self, person: Person) -> Iterator[PersonAlias]:
        url = PersonAliasURI("/api/v1/person/alias/")
        url.params["person"] = str(person.id)
        return self._retrieve_multi(url, PersonAlias)


    def person_history(self, person: Person) -> Iterator[HistoricalPerson]:
        url = PersonURI("/api/v1/person/historicalperson/")
        url.params["id"] = str(person.id)
        return self._retrieve_multi(url, HistoricalPerson)


    def person_events(self, person: Person) -> Iterator[PersonEvent]:
        url = PersonEventURI("/api/v1/person/personevent/")
        url.params["person"] = str(person.id)
        return self._retrieve_multi(url, PersonEvent)


    def people(self,
            since : str ="1970-01-01T00:00:00",
            until : str ="2038-01-19T03:14:07",
            name_contains : Optional[str] = None) -> Iterator[Person]:
        """
        A generator that returns people recorded in the datatracker. As of April
        2018, there are approximately 21500 people recorded.

        Parameters:
            since         -- Only return people with timestamp after this
            until         -- Only return people with timestamp before this
            name_contains -- Only return peopls whose name containing this string

        Returns:
            An iterator, where each element is as returned by the person() method
        """
        url = PersonURI("/api/v1/person/person/")
        url.params["time__gte"] = since
        url.params["time__lt"]  = until
        url.params["name__contains"] = name_contains
        return self._retrieve_multi(url, Person)


    # ----------------------------------------------------------------------------------------------------------------------------
    # Datatracker API endpoints returning information about email addresses:
    # * https://datatracker.ietf.org/api/v1/person/email/csp@csperkins.org/
    # * https://datatracker.ietf.org/api/v1/person/historicalemail/

    def email(self, email_uri: EmailURI) -> Optional[Email]:
        return self._retrieve(email_uri, Email)


    def email_for_person(self, person: Person) -> Iterator[Email]:
        uri = EmailURI("/api/v1/person/email/")
        uri.params["person"] = str(person.id)
        return self._retrieve_multi(uri, Email)


    def email_history_for_address(self, email_addr: str) -> Iterator[HistoricalEmail]:
        uri = EmailURI("/api/v1/person/historicalemail/")
        uri.params["address"] = email_addr
        return self._retrieve_multi(uri, HistoricalEmail)


    def email_history_for_person(self, person: Person) -> Iterator[HistoricalEmail]:
        uri = EmailURI("/api/v1/person/historicalemail/")
        uri.params["person"] = person.id
        return self._retrieve_multi(uri, HistoricalEmail)


    def emails(self,
               since : str ="1970-01-01T00:00:00",
               until : str ="2038-01-19T03:14:07",
               addr_contains : Optional[str] = None) -> Iterator[Email]:
        """
        A generator that returns email addresses recorded in the datatracker.

        Parameters:
            since         -- Only return email addresses with timestamp after this
            until         -- Only return email addresses with timestamp before this
            addr_contains -- Only return email addresses containing this substring

        Returns:
            An iterator, where each element is an Email object
        """
        url = EmailURI("/api/v1/person/email/")
        url.params["time__gte"] = since
        url.params["time__lt"]   = until
        url.params["address__contains"] = addr_contains
        return self._retrieve_multi(url, Email)


    # ----------------------------------------------------------------------------------------------------------------------------
    # Datatracker API endpoints returning information about documents:
    # * https://datatracker.ietf.org/api/v1/doc/document/                        - list of documents
    # * https://datatracker.ietf.org/api/v1/doc/document/draft-ietf-avt-rtp-new/ - info about document

    def document(self, document_uri: DocumentURI) -> Optional[Document]:
        return self._retrieve(document_uri, Document)


    def documents(self,
            since   : str = "1970-01-01T00:00:00",
            until   : str = "2038-01-19T03:14:07",
            doctype : Optional[DocumentType] = None,
            group   : Optional[Group]        = None) -> Iterator[Document]:
        url = DocumentURI("/api/v1/doc/document/")
        url.params["time__gt"] = since
        url.params["time__lt"] = until
        if doctype is not None:
            url.params["type"] = doctype.slug
        if group is not None:
            url.params["group"] = group.id
        return self._retrieve_multi(url, Document)


    # Datatracker API endpoints returning information about document aliases:
    # * https://datatracker.ietf.org/api/v1/doc/docalias/?name=/                 - draft that became the given RFC

    def docaliases_from_name(self, alias: str) -> Iterator[DocumentAlias]:
        """
        Returns a list of DocumentAlias objects that correspond to the specified name.

        Parameters:
            name -- The name to lookup, for example "rfc3550", "std68", "bcp25", "draft-ietf-quic-transport"

        Returns:
            A list of DocumentAlias objects
        """
        url = DocumentAliasURI("/api/v1/doc/docalias/")
        url.params["name"] = alias
        return self._retrieve_multi(url, DocumentAlias)


    def document_from_draft(self, draft: str) -> Optional[Document]:
        """
        Returns the document with the specified name.

        Parameters:
            name -- The name of the document to lookup (e.g, "draft-ietf-avt-rtp-new")

        Returns:
            A Document object
        """
        assert draft.startswith("draft-")
        docs = list(self.docaliases_from_name(draft))
        if len(docs) == 0:
            return None
        elif len(docs) == 1:
            return self.document(docs[0].document)
        else:
            raise RuntimeError


    def document_from_rfc(self, rfc: str) -> Optional[Document]:
        """
        Returns the document that became the specified RFC.

        Parameters:
            rfc -- The RFC to lookup (e.g., "rfc3550" or "RFC3550")

        Returns:
            A Document object
        """
        assert rfc.lower().startswith("rfc")
        docs = list(self.docaliases_from_name(rfc.lower()))
        if len(docs) == 0:
            return None
        elif len(docs) == 1:
            return self.document(docs[0].document)
        else:
            raise RuntimeError


    def documents_from_bcp(self, bcp: str) -> Iterator[Document]:
        """
        Returns the document that became the specified BCP.

        Parameters:
            bcp -- The BCP to lookup (e.g., "bcp205" or "BCP205")

        Returns:
            A list of Document objects
        """
        assert bcp.lower().startswith("bcp")
        for alias in self.docaliases_from_name(bcp.lower()):
            doc = self.document(alias.document)
            if doc is not None:
                yield doc


    def documents_from_std(self, std: str) -> Iterator[Document]:
        """
        Returns the document that became the specified STD.

        Parameters:
            std -- The STD to lookup (e.g., "std68" or "STD68")

        Returns:
            A list of Document objects
        """
        assert std.lower().startswith("std")
        for alias in self.docaliases_from_name(std.lower()):
            doc = self.document(alias.document)
            if doc is not None:
                yield doc


    # Datatracker API endpoints returning information about document types:
    # * https://datatracker.ietf.org/api/v1/name/doctypename/

    def document_type(self, doc_type_uri: DocumentTypeURI) -> Optional[DocumentType]:
        return self._retrieve(doc_type_uri, DocumentType)


    def document_types(self) -> Iterator[DocumentType]:
        return self._retrieve_multi(DocumentTypeURI("/api/v1/name/doctypename/"), DocumentType)


    # Datatracker API endpoints returning information about document states:
    # * https://datatracker.ietf.org/api/v1/doc/state/                           - Types of state a document can be in
    # * https://datatracker.ietf.org/api/v1/doc/statetype/                       - Possible types of state for a document

    def document_state(self, state_uri: DocumentStateURI) -> Optional[DocumentState]:
        return self._retrieve(state_uri, DocumentState)


    def document_states(self, state_type : Optional[DocumentStateType] = None) -> Iterator[DocumentState]:
        url = DocumentStateURI("/api/v1/doc/state/")
        if state_type is not None:
            url.params["type"] = state_type.slug
        return self._retrieve_multi(url, DocumentState)


    def document_state_type(self, state_type_uri : DocumentStateTypeURI) -> Optional[DocumentStateType]:
        return self._retrieve(state_type_uri, DocumentStateType)


    def document_state_types(self) -> Iterator[DocumentStateType]:
        url = DocumentStateTypeURI("/api/v1/doc/statetype/")
        return self._retrieve_multi(url, DocumentStateType)


    # Datatracker API endpoints returning information about document events:
    # * https://datatracker.ietf.org/api/v1/doc/docevent/                        - list of document events
    # * https://datatracker.ietf.org/api/v1/doc/docevent/?doc=...                - events for a document
    # * https://datatracker.ietf.org/api/v1/doc/docevent/?by=...                 - events by a person (as /api/v1/person/person)
    # * https://datatracker.ietf.org/api/v1/doc/docevent/?time=...               - events by time
    #   https://datatracker.ietf.org/api/v1/doc/statedocevent/                   - subset of /api/v1/doc/docevent/; same parameters
    #   https://datatracker.ietf.org/api/v1/doc/newrevisiondocevent/             -               "                "
    #   https://datatracker.ietf.org/api/v1/doc/submissiondocevent/              -               "                "
    #   https://datatracker.ietf.org/api/v1/doc/writeupdocevent/                 -               "                "
    #   https://datatracker.ietf.org/api/v1/doc/consensusdocevent/               -               "                "
    #   https://datatracker.ietf.org/api/v1/doc/reviewrequestdocevent/           -               "                "
    #   https://datatracker.ietf.org/api/v1/doc/lastcalldocevent/                -               "                "
    #   https://datatracker.ietf.org/api/v1/doc/telechatdocevent/                -               "                "
    #   https://datatracker.ietf.org/api/v1/doc/initialreviewdocevent/           -               "                "
    #   https://datatracker.ietf.org/api/v1/doc/editedauthorsdocevent/           -               "                "

    def document_event(self, event_uri : DocumentEventURI) -> Optional[DocumentEvent]:
        return self._retrieve(event_uri, DocumentEvent)


    def document_events(self,
                        since      : str = "1970-01-01T00:00:00",
                        until      : str = "2038-01-19T03:14:07",
                        doc        : Document = None,
                        by         : Person   = None,
                        event_type : str      = None) -> Iterator[DocumentEvent]:
        """
        A generator returning information about document events.

        Parameters:
            since      -- Only return document events with timestamp after this
            until      -- Only return document events with timestamp after this
            doc        -- Only return document events for this document
            by         -- Only return document events by this person
            event_type -- Only return document events with this type

        Returns:
           A sequence of DocumentEvent objects
        """
        url = DocumentEventURI("/api/v1/doc/docevent/")
        url.params["time__gt"] = since
        url.params["time__lt"] = until
        if doc is not None:
            url.params["doc"]  = doc.id
        if by is not None:
            url.params["by"]   = by.id
        url.params["type"]     = event_type
        return self._retrieve_multi(url, DocumentEvent)


    # Datatracker API endpoints returning information about document authorship:
    # * https://datatracker.ietf.org/api/v1/doc/documentauthor/?document=...     - authors of a document
    # * https://datatracker.ietf.org/api/v1/doc/documentauthor/?person=...       - documents by person
    # * https://datatracker.ietf.org/api/v1/doc/documentauthor/?email=...        - documents by person

    def document_authors(self, document : Document) -> Iterator[DocumentAuthor]:
        url = DocumentAuthorURI("/api/v1/doc/documentauthor/")
        url.params["document"] = document.id
        return self._retrieve_multi(url, DocumentAuthor)


    def documents_authored_by_person(self, person : Person) -> Iterator[DocumentAuthor]:
        url = DocumentAuthorURI("/api/v1/doc/documentauthor/")
        url.params["person"] = person.id
        return self._retrieve_multi(url, DocumentAuthor)


    def documents_authored_by_email(self, email : Email) -> Iterator[DocumentAuthor]:
        url = DocumentAuthorURI("/api/v1/doc/documentauthor/")
        url.params["email"] = email.address
        return self._retrieve_multi(url, DocumentAuthor)


    # Datatracker API endpoints returning information about related documents:
    #   https://datatracker.ietf.org/api/v1/doc/relateddocument/?source=...      - documents that source draft relates to
    #   https://datatracker.ietf.org/api/v1/doc/relateddocument/?target=...      - documents that relate to target draft
    #   https://datatracker.ietf.org/api/v1/doc/relateddochistory/

    def related_documents(self,
        source               : Optional[Document]         = None,
        target               : Optional[DocumentAlias]    = None,
        relationship_type    : Optional[RelationshipType] = None) -> Iterator[RelatedDocument]:

        url = RelatedDocumentURI("/api/v1/doc/relateddocument/")
        if source is not None:
            url.params["source"] = source.id
        if target is not None:
            url.params["target"] = target.id
        if relationship_type is not None:
            url.params["relationship"] = relationship_type.slug
        return self._retrieve_multi(url, RelatedDocument)


    def relationship_type(self, relationship_type_uri: RelationshipTypeURI) -> Optional[RelationshipType]:
        """
        Retrieve a relationship type

        Parameters:
            relationship_type_uri -- The relationship type uri,
            as found in the resource_uri of a relationship type.

        Returns:
            A RelationshipType object
        """
        return self._retrieve(relationship_type_uri, RelationshipType)


    def relationship_types(self) -> Iterator[RelationshipType]:
        """
        A generator returning the possible relationship types

        Parameters:
           None

        Returns:
            An iterator of RelationshipType objects
        """
        url = RelationshipTypeURI("/api/v1/name/docrelationshipname/")
        return self._retrieve_multi(url, RelationshipType)


    # Datatracker API endpoints returning information about document history:
    #   https://datatracker.ietf.org/api/v1/doc/dochistory/
    #   https://datatracker.ietf.org/api/v1/doc/dochistoryauthor/

    # FIXME: implement document history methods


    # ----------------------------------------------------------------------------------------------------------------------------
    # Datatracker API endpoints returning information about ballots and document approval:
    # * https://datatracker.ietf.org/api/v1/name/ballotpositionname/
    #   https://datatracker.ietf.org/api/v1/doc/ballotpositiondocevent/
    # * https://datatracker.ietf.org/api/v1/doc/ballottype/
    # * https://datatracker.ietf.org/api/v1/doc/ballotdocevent/

    def ballot_position_name(self, ballot_position_name_uri : BallotPositionNameURI) -> Optional[BallotPositionName]:
        return self._retrieve(ballot_position_name_uri, BallotPositionName)


    def ballot_position_names(self) -> Iterator[BallotPositionName]:
        """
        A generator returning information about ballot position names. These describe
        the names of the responses that a person can give to a ballot (e.g., "Discuss",
        "Abstain", "No Objection", ...).

        Returns:
           A sequence of BallotPositionName objects
        """
        url = BallotPositionNameURI("/api/v1/name/ballotpositionname/")
        return self._retrieve_multi(url, BallotPositionName)


    def ballot_type(self, ballot_type_uri : BallotTypeURI) -> Optional[BallotType]:
        return self._retrieve(ballot_type_uri, BallotType)


    def ballot_types(self, doc_type : Optional[DocumentType]) -> Iterator[BallotType]:
        """
        A generator returning information about ballot types.

        Parameters:
            doc_type     -- Only return ballot types relating to this document type

        Returns:
           A sequence of BallotType objects
        """
        url = BallotTypeURI("/api/v1/doc/ballottype/")
        if doc_type is not None:
            url.params["doc_type"] = doc_type.slug
        return self._retrieve_multi(url, BallotType)



    def ballot_document_event(self, ballot_event_uri : BallotDocumentEventURI) -> Optional[BallotDocumentEvent]:
        return self._retrieve(ballot_event_uri, BallotDocumentEvent)


    def ballot_document_events(self,
                        since       : str = "1970-01-01T00:00:00",
                        until       : str = "2038-01-19T03:14:07",
                        ballot_type : Optional[BallotType]    = None,
                        event_type  : Optional[str]           = None,
                        by          : Optional[Person]        = None,
                        doc         : Optional[Document]      = None) -> Iterator[BallotDocumentEvent]:
        """
        A generator returning information about ballot document events.

        Parameters:
            since        -- Only return ballot document events with timestamp after this
            until        -- Only return ballot document events with timestamp after this
            ballot_type  -- Only return ballot document events of this ballot type
            event_type   -- Only return ballot document events with this type
            by           -- Only return ballot document events by this person
            doc          -- Only return ballot document events that relate to this document

        Returns:
           A sequence of BallotDocumentEvent objects
        """
        url = BallotDocumentEventURI("/api/v1/doc/ballotdocevent/")
        url.params["time__gt"] = since
        url.params["time__lt"] = until
        if ballot_type is not None:
            url.params["ballot_type"] = ballot_type.id
        if by is not None:
            url.params["by"] = by.id
        if doc is not None:
            url.params["doc"] = doc.id
        url.params["type"] = event_type
        return self._retrieve_multi(url, BallotDocumentEvent)


    # ----------------------------------------------------------------------------------------------------------------------------
    # Datatracker API endpoints returning information about document submissions:
    # * https://datatracker.ietf.org/api/v1/submit/submission/
    # * https://datatracker.ietf.org/api/v1/submit/submissionevent/
    #   https://datatracker.ietf.org/api/v1/submit/submissioncheck/
    #   https://datatracker.ietf.org/api/v1/submit/preapproval/

    def submission(self, submission_uri: SubmissionURI) -> Optional[Submission]:
        return self._retrieve(submission_uri, Submission)


    def submissions(self,
            since           : str = "1970-01-01T00:00:00",
            until           : str = "2038-01-19T03:14:07") -> Iterator[Submission]:
        url = SubmissionURI("/api/v1/submit/submission/")
        url.params["time__gt"] = since
        url.params["time__lt"] = until
        return self._retrieve_multi(url, Submission)


    def submission_event(self, event_uri: SubmissionEventURI) -> Optional[SubmissionEvent]:
        return self._retrieve(event_uri, SubmissionEvent)


    def submission_events(self,
                        since      : str = "1970-01-01T00:00:00",
                        until      : str = "2038-01-19T03:14:07",
                        by         : Optional[Person]     = None,
                        submission : Optional[Submission] = None) -> Iterator[SubmissionEvent]:
        """
        A generator returning information about submission events.

        Parameters:
            since      -- Only return submission events with timestamp after this
            until      -- Only return submission events with timestamp after this
            by         -- Only return submission events by this person
            submission -- Only return submission events about this submission

        Returns:
           A sequence of SubmissionEvent objects
        """
        url = SubmissionEventURI("/api/v1/submit/submissionevent/")
        url.params["time__gt"] = since
        url.params["time__lt"] = until
        if by is not None:
            url.params["by"] = by.id
        if submission is not None:
            url.params["submission"] = submission.id
        return self._retrieve_multi(url, SubmissionEvent)

    # ----------------------------------------------------------------------------------------------------------------------------
    # Datatracker API endpoints returning miscellaneous information about documents:
    #   https://datatracker.ietf.org/api/v1/doc/docreminder/
    #   https://datatracker.ietf.org/api/v1/doc/documenturl/
    #   https://datatracker.ietf.org/api/v1/doc/deletedevent/

    # FIXME: implement these


    # ----------------------------------------------------------------------------------------------------------------------------
    # Datatracker API endpoints returning information about RFC publication streams:
    # * https://datatracker.ietf.org/api/v1/name/streamname/

    def stream(self, stream_uri: StreamURI) -> Optional[Stream]:
        return self._retrieve(stream_uri, Stream)


    def streams(self) -> Iterator[Stream]:
        return self._retrieve_multi(StreamURI("/api/v1/name/streamname/"), Stream)


    # ----------------------------------------------------------------------------------------------------------------------------
    # Datatracker API endpoints returning information about working groups:
    # * https://datatracker.ietf.org/api/v1/group/group/                               - list of groups
    # * https://datatracker.ietf.org/api/v1/group/group/2161/                          - info about group 2161
    # * https://datatracker.ietf.org/api/v1/group/grouphistory/?group=2161             - history
    # * https://datatracker.ietf.org/api/v1/group/groupurl/?group=2161                 - URLs
    # * https://datatracker.ietf.org/api/v1/group/groupevent/?group=2161               - events
    # * https://datatracker.ietf.org/api/v1/group/groupmilestone/?group=2161           - Current milestones
<<<<<<< HEAD
    #   https://datatracker.ietf.org/api/v1/group/groupmilestonehistory/?group=2161    - Previous milestones
    #   https://datatracker.ietf.org/api/v1/group/milestonegroupevent/?group=2161      - changed milestones
    # * https://datatracker.ietf.org/api/v1/group/role/?group=2161                     - The current WG chairs and ADs of a group
    # * https://datatracker.ietf.org/api/v1/group/role/?person=20209                   - Groups a person is currently involved with
    # * https://datatracker.ietf.org/api/v1/group/role/?email=csp@csperkins.org        - Groups a person is currently involved with
    # * https://datatracker.ietf.org/api/v1/group/rolehistory/?group=2161              - The previous WG chairs and ADs of a group
    # * https://datatracker.ietf.org/api/v1/group/rolehistory/?person=20209            - Groups person was previously involved with
    # * https://datatracker.ietf.org/api/v1/group/rolehistory/?email=csp@csperkins.org - Groups person was previously involved with
=======
    # * https://datatracker.ietf.org/api/v1/group/groupmilestonehistory/?group=2161    - Previous milestones
    # * https://datatracker.ietf.org/api/v1/group/milestonegroupevent/?group=2161      - changed milestones
    #   https://datatracker.ietf.org/api/v1/group/role/?group=2161                     - The current WG chairs and ADs of a group
    #   https://datatracker.ietf.org/api/v1/group/role/?person=20209                   - Groups a person is currently involved with
    #   https://datatracker.ietf.org/api/v1/group/role/?email=csp@csperkins.org        - Groups a person is currently involved with
    #   https://datatracker.ietf.org/api/v1/group/rolehistory/?group=2161              - The previous WG chairs and ADs of a group
    #   https://datatracker.ietf.org/api/v1/group/rolehistory/?person=20209            - Groups person was previously involved with
    #   https://datatracker.ietf.org/api/v1/group/rolehistory/?email=csp@csperkins.org - Groups person was previously involved with
>>>>>>> 0e079046
    #   https://datatracker.ietf.org/api/v1/group/changestategroupevent/?group=2161    - Group state changes
    #   https://datatracker.ietf.org/api/v1/group/groupstatetransitions                - ???
    # * https://datatracker.ietf.org/api/v1/name/groupstatename/
    #   https://datatracker.ietf.org/api/v1/name/grouptypename/

    def group(self, group_uri: GroupURI) -> Optional[Group]:
        return self._retrieve(group_uri, Group)


    def group_from_acronym(self, acronym: str) -> Optional[Group]:
        url = GroupURI("/api/v1/group/group/")
        url.params["acronym"] = acronym
        groups = list(self._retrieve_multi(url, Group))
        if len(groups) == 0:
            return None
        elif len(groups) == 1:
            return groups[0]
        else:
            raise RuntimeError


    def groups(self,
            since         : str                  = "1970-01-01T00:00:00",
            until         : str                  = "2038-01-19T03:14:07",
            name_contains : Optional[str]        = None,
            state         : Optional[GroupState] = None,
            parent        : Optional[Group]      = None) -> Iterator[Group]:
        url = GroupURI("/api/v1/group/group/")
        url.params["time__gt"]       = since
        url.params["time__lt"]       = until
        url.params["name__contains"] = name_contains
        if state is not None:
            url.params["state"] = state.slug
        if parent is not None:
            url.params["parent"] = parent.id
        return self._retrieve_multi(url, Group)


    def group_history(self, group_history_uri: GroupHistoryURI) -> Optional[GroupHistory]:
        return self._retrieve(group_history_uri, GroupHistory)


    def group_histories_from_acronym(self, acronym: str) -> Iterator[GroupHistory]:
        url = GroupHistoryURI("/api/v1/group/grouphistory/")
        url.params["acronym"] = acronym
        return self._retrieve_multi(url, GroupHistory)


    def group_histories(self,
            since         : str                  = "1970-01-01T00:00:00",
            until         : str                  = "2038-01-19T03:14:07",
            state         : Optional[GroupState] = None,
            parent        : Optional[Group]      = None) -> Iterator[GroupHistory]:
        url = GroupHistoryURI("/api/v1/group/grouphistory/")
        url.params["time__gt"]       = since
        url.params["time__lt"]       = until
        if state is not None:
            url.params["state"] = state.slug
        if parent is not None:
            url.params["parent"] = parent.id
        return self._retrieve_multi(url, GroupHistory)


    def group_event(self, group_event_uri : GroupEventURI) -> Optional[GroupEvent]:
        return self._retrieve(group_event_uri, GroupEvent)


    def group_events(self,
            since         : str                  = "1970-01-01T00:00:00",
            until         : str                  = "2038-01-19T03:14:07",
            by            : Optional[Person]     = None,
            group         : Optional[Group]      = None,
            type          : Optional[str]        = None) -> Iterator[GroupEvent]:
        url = GroupEventURI("/api/v1/group/groupevent/")
        url.params["time__gt"]       = since
        url.params["time__lt"]       = until
        url.params["type"]           = type
        if by is not None:
            url.params["by"] = by.id
        if group is not None:
            url.params["group"] = group.id
        return self._retrieve_multi(url, GroupEvent)

    def group_url(self, group_url_uri: GroupUrlURI) -> Optional[GroupUrl]:
        return self._retrieve(group_url_uri, GroupUrl)


    def group_urls(self, group: Optional[Group] = None) -> Iterator[GroupUrl]:
        url = GroupUrlURI("/api/v1/group/groupurl/")
        if group is not None:
            url.params["group"] = group.id
        return self._retrieve_multi(url, GroupUrl)


    def group_milestone_statename(self, group_milestone_statename_uri: GroupMilestoneStateNameURI) -> Optional[GroupMilestoneStateName]:
        return self._retrieve(group_milestone_statename_uri, GroupMilestoneStateName)


    def group_milestone_statenames(self) -> Iterator[GroupMilestoneStateName]:
        return self._retrieve_multi(GroupMilestoneStateNameURI("/api/v1/name/groupmilestonestatename/"), GroupMilestoneStateName)


    def group_milestone(self, group_milestone_uri : GroupMilestoneURI) -> Optional[GroupMilestone]:
        return self._retrieve(group_milestone_uri, GroupMilestone)


    def group_milestones(self,
            since         : str                               = "1970-01-01T00:00:00",
            until         : str                               = "2038-01-19T03:14:07",
            group         : Optional[Group]                   = None,
            state         : Optional[GroupMilestoneStateName] = None) -> Iterator[GroupMilestone]:
        url = GroupMilestoneURI("/api/v1/group/groupmilestone/")
        url.params["time__gt"]       = since
        url.params["time__lt"]       = until
        if group is not None:
            url.params["group"] = group.id
        if state is not None:
            url.params["state"] = state.slug
        return self._retrieve_multi(url, GroupMilestone)


<<<<<<< HEAD
    def role_name(self, role_name_uri: RoleNameURI) -> Optional[RoleName]:
        return self._retrieve(role_name_uri, RoleName)


    def role_names(self) -> Iterator[RoleName]:
        return self._retrieve_multi(RoleNameURI("/api/v1/name/rolename/"), RoleName)


    def group_role(self, group_role_uri : GroupRoleURI) -> Optional[GroupRole]:
        return self._retrieve(group_role_uri, GroupRole)


    def group_roles(self,
            email         : Optional[str]           = None,
            group         : Optional[Group]         = None,
            name          : Optional[RoleName]      = None,
            person        : Optional[Person]        = None) -> Iterator[GroupRole]:
        url = GroupRoleURI("/api/v1/group/role/")
        url.params["email"] = email
        if group is not None:
            url.params["group"] = group.id
        if name is not None:
            url.params["name"] = name.slug
        if person is not None:
            url.params["person"] = person.id
        return self._retrieve_multi(url, GroupRole)


    def group_role_history(self, group_role_history_uri : GroupRoleHistoryURI) -> Optional[GroupRoleHistory]:
        return self._retrieve(group_role_history_uri, GroupRoleHistory)


    def group_role_histories(self,
            email         : Optional[str]           = None,
            group         : Optional[Group]         = None,
            name          : Optional[RoleName]      = None,
            person        : Optional[Person]        = None) -> Iterator[GroupRoleHistory]:
        url = GroupRoleHistoryURI("/api/v1/group/rolehistory/")
        url.params["email"] = email
        if group is not None:
            url.params["group"] = group.id
        if name is not None:
            url.params["name"] = name.slug
        if person is not None:
            url.params["person"] = person.id
        return self._retrieve_multi(url, GroupRoleHistory)
=======
    def group_milestone_history(self, group_milestone_history_uri : GroupMilestoneHistoryURI) -> Optional[GroupMilestoneHistory]:
        return self._retrieve(group_milestone_history_uri, GroupMilestoneHistory)


    def group_milestone_histories(self,
            since         : str                               = "1970-01-01T00:00:00",
            until         : str                               = "2038-01-19T03:14:07",
            group         : Optional[Group]                   = None,
            milestone     : Optional[GroupMilestone]          = None,
            state         : Optional[GroupMilestoneStateName] = None) -> Iterator[GroupMilestoneHistory]:
        url = GroupMilestoneHistoryURI("/api/v1/group/groupmilestonehistory/")
        url.params["time__gt"]       = since
        url.params["time__lt"]       = until
        if group is not None:
            url.params["group"] = group.id
        if milestone is not None:
            url.params["milestone"] = milestone.id
        if state is not None:
            url.params["state"] = state.slug
        return self._retrieve_multi(url, GroupMilestoneHistory)


    def group_milestone_event(self, group_milestone_event_uri : GroupMilestoneEventURI) -> Optional[GroupMilestoneEvent]:
        return self._retrieve(group_milestone_event_uri, GroupMilestoneEvent)


    def group_milestone_events(self,
            since         : str                        = "1970-01-01T00:00:00",
            until         : str                        = "2038-01-19T03:14:07",
            by            : Optional[Person]           = None,
            group         : Optional[Group]            = None,
            milestone     : Optional[GroupMilestone]   = None,
            type          : Optional[str]              = None) -> Iterator[GroupMilestoneEvent]:
        url = GroupMilestoneEventURI("/api/v1/group/milestonegroupevent/")
        url.params["time__gt"]       = since
        url.params["time__lt"]       = until
        url.params["type"]           = type
        if by is not None:
            url.params["by"] = by.id
        if group is not None:
            url.params["group"] = group.id
        if milestone is not None:
            url.params["milestone"] = milestone.id
        return self._retrieve_multi(url, GroupMilestoneEvent)
>>>>>>> 0e079046


    def group_state(self, group_state_uri : GroupStateURI) -> Optional[GroupState]:
        """
        Retrieve a GroupState
        Parameters:
           group_state -- The group state, as returned in the 'slug' of a GroupState
                           object. Valid group states include "abandon", "active",
                           "bof", "bof-conc", "conclude", "dormant", "proposed",
                           "replaced", and "unknown".
        Returns:
            A GroupState object
        """
        return self._retrieve(group_state_uri, GroupState)


    def group_states(self) -> Iterator[GroupState]:
        url = GroupStateURI("/api/v1/name/groupstatename/")
        return self._retrieve_multi(url, GroupState)


    # ----------------------------------------------------------------------------------------------------------------------------
    # Datatracker API endpoints returning information about meetings:
    # * https://datatracker.ietf.org/api/v1/meeting/meeting/                        - list of meetings
    # * https://datatracker.ietf.org/api/v1/meeting/meeting/747/                    - information about meeting number 747
    #   https://datatracker.ietf.org/api/v1/meeting/session/                        - list of all sessions in meetings
    #   https://datatracker.ietf.org/api/v1/meeting/session/25886/                  - a session in a meeting
    #   https://datatracker.ietf.org/api/v1/meeting/session/?meeting=747            - sessions in meeting number 747
    #   https://datatracker.ietf.org/api/v1/meeting/session/?meeting=747&group=2161 - sessions in meeting number 747 for group 2161
    # * https://datatracker.ietf.org/api/v1/meeting/schedtimesessassignment/59003/  - a schededuled session within a meeting
    #   https://datatracker.ietf.org/api/v1/meeting/timeslot/9480/                  - a time slot within a meeting (time, duration, location)
    # * https://datatracker.ietf.org/api/v1/meeting/schedule/791/                   - a draft of the meeting agenda
    #   https://datatracker.ietf.org/api/v1/meeting/room/537/                       - a room at a meeting
    #   https://datatracker.ietf.org/api/v1/meeting/floorplan/14/                   - floor plan for a meeting venue
    #   https://datatracker.ietf.org/api/v1/meeting/schedulingevent/                - meetings being scheduled
    #
    #   https://datatracker.ietf.org/meeting/107/agenda.json
    #   https://datatracker.ietf.org/meeting/interim-2020-hrpc-01/agenda.json
    #
    #   https://datatracker.ietf.org/api/v1/name/sessionstatusname/
    #   https://datatracker.ietf.org/api/v1/name/agendatypename/
    #   https://datatracker.ietf.org/api/v1/name/timeslottypename/
    #   https://datatracker.ietf.org/api/v1/name/roomresourcename/
    #   https://datatracker.ietf.org/api/v1/name/countryname/
    #   https://datatracker.ietf.org/api/v1/name/continentname/
    # * https://datatracker.ietf.org/api/v1/name/meetingtypename/
    #   https://datatracker.ietf.org/api/v1/name/importantdatename/

    def meeting_session_assignment(self, assignment_uri : SessionAssignmentURI) -> Optional[SessionAssignment]:
        return self._retrieve(assignment_uri, SessionAssignment)


    def meeting_session_assignments(self, schedule : Schedule) -> Iterator[SessionAssignment]:
        """
        The assignment of sessions to timeslots in a particular version of the
        meeting schedule.
        """
        url = SessionAssignmentURI("/api/v1/meeting/schedtimesessassignment/")
        url.params["schedule"] = schedule.id
        return self._retrieve_multi(url, SessionAssignment)


    def meeting_schedule(self, schedule_uri : ScheduleURI) -> Optional[Schedule]:
        """
        Information about a particular version of the schedule for a meeting.

        Use `meeting_session_assignments()` to find what sessions are scheduled
        in each timeslot of the meeting in this version of the meeting schedule.
        """
        return self._retrieve(schedule_uri, Schedule)


    def meeting(self, meeting_uri : MeetingURI) -> Optional[Meeting]:
        """
        Information about a meeting.
        """
        return self._retrieve(meeting_uri, Meeting)


    def meetings(self,
            start_date   : str = "1970-01-01",
            end_date     : str = "2038-01-19",
            meeting_type : Optional[MeetingType] = None) -> Iterator[Meeting]:
        """
        Return information about meetings taking place within a particular date range.
        """
        url = MeetingURI("/api/v1/meeting/meeting/")
        url.params["date__gte"] = start_date
        url.params["date__lte"] = end_date
        if meeting_type is not None:
            url.params["type"] = meeting_type.slug
        return self._retrieve_multi(url, Meeting)



    def meeting_type(self, meeting_type: str) -> Optional[MeetingType]:
        """
        Retrieve a MeetingType

        Parameters:
           meeting_type -- The meeting type, as returned in the 'slug' of a MeetingType
                           object. Valid meeting types include "ietf" and "interim".

        Returns:
            A MeetingType object
        """
        url = MeetingTypeURI("/api/v1/name/meetingtypename/" + meeting_type + "/")
        return self._retrieve(url, MeetingType)


    def meeting_types(self) -> Iterator[MeetingType]:
        """
        A generator returning the possible meeting types

        Parameters:
           None

        Returns:
            An iterator of MeetingType objects
        """
        return self._retrieve_multi(MeetingTypeURI("/api/v1/name/meetingtypename/"), MeetingType)


    # ----------------------------------------------------------------------------------------------------------------------------
    # Datatracker API endpoints returning information about IPR disclosures:
    #
    #   https://datatracker.ietf.org/api/v1/ipr/iprdocrel/
    #   https://datatracker.ietf.org/api/v1/ipr/iprdisclosurebase/
    #
    #   https://datatracker.ietf.org/api/v1/ipr/genericiprdisclosure/
    #   https://datatracker.ietf.org/api/v1/ipr/holderiprdisclosure/
    #   https://datatracker.ietf.org/api/v1/ipr/thirdpartyiprdisclosure
    #
    #   https://datatracker.ietf.org/api/v1/ipr/nondocspecificiprdisclosure/
    #   https://datatracker.ietf.org/api/v1/ipr/relatedipr/
    #
    #   https://datatracker.ietf.org/api/v1/ipr/iprevent/
    #   https://datatracker.ietf.org/api/v1/ipr/legacymigrationiprevent/
    #
    #   https://datatracker.ietf.org/api/v1/name/iprdisclosurestatename/
    #   https://datatracker.ietf.org/api/v1/name/ipreventtypename/
    #   https://datatracker.ietf.org/api/v1/name/iprlicensetypename/

    # FIXME: implement these


    # ----------------------------------------------------------------------------------------------------------------------------
    # Datatracker API endpoints returning information about liaison statements:
    #
    #   https://datatracker.ietf.org/api/v1/liaisons/liaisonstatement/
    #   https://datatracker.ietf.org/api/v1/liaisons/liaisonstatementevent/
    #   https://datatracker.ietf.org/api/v1/liaisons/liaisonstatementgroupcontacts/
    #   https://datatracker.ietf.org/api/v1/liaisons/relatedliaisonstatement/
    #   https://datatracker.ietf.org/api/v1/liaisons/liaisonstatementattachment/
    #
    #   https://datatracker.ietf.org/api/v1/name/liaisonstatementeventtypename/
    #   https://datatracker.ietf.org/api/v1/name/liaisonstatementpurposename/
    #   https://datatracker.ietf.org/api/v1/name/liaisonstatementstate/
    #   https://datatracker.ietf.org/api/v1/name/liaisonstatementtagname/

    # FIXME: implement these


    # ----------------------------------------------------------------------------------------------------------------------------
    # Datatracker API endpoints returning information about reviews:
    #
    #   https://datatracker.ietf.org/api/v1/review/reviewassignment/
    #   https://datatracker.ietf.org/api/v1/review/reviewrequest/
    #   https://datatracker.ietf.org/api/v1/review/reviewwish/
    #   https://datatracker.ietf.org/api/v1/review/reviewteamsettings/
    #   https://datatracker.ietf.org/api/v1/review/nextreviewerinteam/
    #   https://datatracker.ietf.org/api/v1/review/historicalunavailableperiod/
    #   https://datatracker.ietf.org/api/v1/review/historicalreviewrequest/
    #   https://datatracker.ietf.org/api/v1/review/reviewersettings/
    #   https://datatracker.ietf.org/api/v1/review/unavailableperiod/
    #   https://datatracker.ietf.org/api/v1/review/historicalreviewersettings/
    #   https://datatracker.ietf.org/api/v1/review/historicalreviewassignment/
    #   https://datatracker.ietf.org/api/v1/review/reviewsecretarysettings/

    # ----------------------------------------------------------------------------------------------------------------------------
    # Datatracker API endpoints returning information about mailing lists:
    #
    #   https://datatracker.ietf.org/api/v1/mailinglists/list/
    #   https://datatracker.ietf.org/api/v1/mailinglists/subscribed/

    def mailing_list(self, mailing_list_uri: MailingListURI) -> Optional[MailingList]:
        return self._retrieve(mailing_list_uri, MailingList)


    def mailing_lists(self) -> Iterator[MailingList]:
        url = MailingListURI("/api/v1/mailinglists/list/")
        return self._retrieve_multi(url, MailingList)


    def mailing_list_subscriptions(self, email_addr : Optional[str]) -> Iterator[MailingListSubscriptions]:
        url = MailingListSubscriptionsURI("/api/v1/mailinglists/subscribed/")
        url.params["email"] = email_addr
        return self._retrieve_multi(url, MailingListSubscriptions)


    # ----------------------------------------------------------------------------------------------------------------------------
    # Datatracker API endpoints returning information about names:
    #
    # FIXME: move these into the appropriate place
    #
    #   https://datatracker.ietf.org/api/v1/name/dbtemplatetypename/
    #   https://datatracker.ietf.org/api/v1/name/docrelationshipname/
    #   https://datatracker.ietf.org/api/v1/name/doctagname/
    #   https://datatracker.ietf.org/api/v1/name/docurltagname/
    #   https://datatracker.ietf.org/api/v1/name/formallanguagename/
    #   https://datatracker.ietf.org/api/v1/name/stdlevelname/
    #   https://datatracker.ietf.org/api/v1/name/reviewrequeststatename/
    #   https://datatracker.ietf.org/api/v1/name/groupmilestonestatename/
    #   https://datatracker.ietf.org/api/v1/name/feedbacktypename/
    #   https://datatracker.ietf.org/api/v1/name/reviewtypename/
    #   https://datatracker.ietf.org/api/v1/name/reviewresultname/
    #   https://datatracker.ietf.org/api/v1/name/topicaudiencename/
    #   https://datatracker.ietf.org/api/v1/name/nomineepositionstatename/
    #   https://datatracker.ietf.org/api/v1/name/constraintname/
    #   https://datatracker.ietf.org/api/v1/name/docremindertypename/
    #   https://datatracker.ietf.org/api/v1/name/intendedstdlevelname/
    #   https://datatracker.ietf.org/api/v1/name/draftsubmissionstatename/
    #   https://datatracker.ietf.org/api/v1/name/rolename/

# =================================================================================================================================
# vim: set tw=0 ai:<|MERGE_RESOLUTION|>--- conflicted
+++ resolved
@@ -677,7 +677,6 @@
 
 
 @dataclass(frozen=True)
-<<<<<<< HEAD
 class RoleNameURI(URI):
     def __post_init__(self) -> None:
         assert self.uri.startswith("/api/v1/name/rolename/")
@@ -722,7 +721,9 @@
     name         : RoleNameURI
     person       : PersonURI
     resource_uri : GroupRoleHistoryURI
-=======
+
+
+@dataclass(frozen=True)
 class GroupMilestoneHistoryURI(URI):
     def __post_init__(self) -> None:
         assert self.uri.startswith("/api/v1/group/groupmilestonehistory/")
@@ -760,7 +761,6 @@
     resource_uri   : GroupMilestoneEventURI
     time           : datetime
     type           : str
->>>>>>> 0e079046
 
 
 # ---------------------------------------------------------------------------------------------------------------------------------
@@ -1654,25 +1654,14 @@
     # * https://datatracker.ietf.org/api/v1/group/groupurl/?group=2161                 - URLs
     # * https://datatracker.ietf.org/api/v1/group/groupevent/?group=2161               - events
     # * https://datatracker.ietf.org/api/v1/group/groupmilestone/?group=2161           - Current milestones
-<<<<<<< HEAD
-    #   https://datatracker.ietf.org/api/v1/group/groupmilestonehistory/?group=2161    - Previous milestones
-    #   https://datatracker.ietf.org/api/v1/group/milestonegroupevent/?group=2161      - changed milestones
+    # * https://datatracker.ietf.org/api/v1/group/groupmilestonehistory/?group=2161    - Previous milestones
+    # * https://datatracker.ietf.org/api/v1/group/milestonegroupevent/?group=2161      - changed milestones
     # * https://datatracker.ietf.org/api/v1/group/role/?group=2161                     - The current WG chairs and ADs of a group
     # * https://datatracker.ietf.org/api/v1/group/role/?person=20209                   - Groups a person is currently involved with
     # * https://datatracker.ietf.org/api/v1/group/role/?email=csp@csperkins.org        - Groups a person is currently involved with
     # * https://datatracker.ietf.org/api/v1/group/rolehistory/?group=2161              - The previous WG chairs and ADs of a group
     # * https://datatracker.ietf.org/api/v1/group/rolehistory/?person=20209            - Groups person was previously involved with
     # * https://datatracker.ietf.org/api/v1/group/rolehistory/?email=csp@csperkins.org - Groups person was previously involved with
-=======
-    # * https://datatracker.ietf.org/api/v1/group/groupmilestonehistory/?group=2161    - Previous milestones
-    # * https://datatracker.ietf.org/api/v1/group/milestonegroupevent/?group=2161      - changed milestones
-    #   https://datatracker.ietf.org/api/v1/group/role/?group=2161                     - The current WG chairs and ADs of a group
-    #   https://datatracker.ietf.org/api/v1/group/role/?person=20209                   - Groups a person is currently involved with
-    #   https://datatracker.ietf.org/api/v1/group/role/?email=csp@csperkins.org        - Groups a person is currently involved with
-    #   https://datatracker.ietf.org/api/v1/group/rolehistory/?group=2161              - The previous WG chairs and ADs of a group
-    #   https://datatracker.ietf.org/api/v1/group/rolehistory/?person=20209            - Groups person was previously involved with
-    #   https://datatracker.ietf.org/api/v1/group/rolehistory/?email=csp@csperkins.org - Groups person was previously involved with
->>>>>>> 0e079046
     #   https://datatracker.ietf.org/api/v1/group/changestategroupevent/?group=2161    - Group state changes
     #   https://datatracker.ietf.org/api/v1/group/groupstatetransitions                - ???
     # * https://datatracker.ietf.org/api/v1/name/groupstatename/
@@ -1794,7 +1783,6 @@
         return self._retrieve_multi(url, GroupMilestone)
 
 
-<<<<<<< HEAD
     def role_name(self, role_name_uri: RoleNameURI) -> Optional[RoleName]:
         return self._retrieve(role_name_uri, RoleName)
 
@@ -1841,7 +1829,8 @@
         if person is not None:
             url.params["person"] = person.id
         return self._retrieve_multi(url, GroupRoleHistory)
-=======
+
+
     def group_milestone_history(self, group_milestone_history_uri : GroupMilestoneHistoryURI) -> Optional[GroupMilestoneHistory]:
         return self._retrieve(group_milestone_history_uri, GroupMilestoneHistory)
 
@@ -1886,7 +1875,6 @@
         if milestone is not None:
             url.params["milestone"] = milestone.id
         return self._retrieve_multi(url, GroupMilestoneEvent)
->>>>>>> 0e079046
 
 
     def group_state(self, group_state_uri : GroupStateURI) -> Optional[GroupState]:
